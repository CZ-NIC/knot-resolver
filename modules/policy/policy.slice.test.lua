-- SPDX-License-Identifier: GPL-3.0-or-later
-- check lua-psl is available
local has_psl = pcall(require, 'psl')
if not has_psl then
	os.exit(77)  -- SKIP policy.slice
end

-- unload modules which are not related to this test
if ta_update then
        modules.unload('ta_update')
end
if ta_signal_query then
        modules.unload('ta_signal_query')
end
if priming then
        modules.unload('priming')
end
if detect_time_skew then
        modules.unload('detect_time_skew')
end

local kres = require('kres')

local slice_queries = {
	{},
	{},
	{},
}

local function sliceaction(index)
	return function(_, req)
		-- log query
		local qry = req:current()
		local name = kres.dname2str(qry:name())
		local count = slice_queries[index][name]
		if not count then
			count = 0
		end
		slice_queries[index][name] = count + 1

		-- refuse query
		local answer = req:ensure_answer()
<<<<<<< HEAD
=======
		if answer == nil then return nil end
>>>>>>> 9dc8e1e9
		answer:rcode(kres.rcode.REFUSED)
		answer:ad(false)
		return kres.DONE
	end
end

-- configure slicing
policy.add(policy.slice(
	policy.slice_randomize_psl(0),
	sliceaction(1),
	sliceaction(2),
	sliceaction(3)
))

local function check_slice(desc, qname, qtype, expected_slice, expected_count)
	callback = function()
		count = slice_queries[expected_slice][qname]
		qtype_str = kres.tostring.type[qtype]
		same(count, expected_count, desc .. qname .. ' ' .. qtype_str)
	end
	resolve(qname, qtype, kres.class.IN, {}, callback)
end

local function test_randomize_psl()
	local desc = 'randomize_psl() same qname, different qtype (same slice): '
	check_slice(desc, 'example.com.', kres.type.A, 2, 1)
	check_slice(desc, 'example.com.', kres.type.AAAA, 2, 2)
	check_slice(desc, 'example.com.', kres.type.MX, 2, 3)
	check_slice(desc, 'example.com.', kres.type.NS, 2, 4)

	desc = 'randomize_psl() subdomain in same slice: '
	check_slice(desc, 'a.example.com.', kres.type.A, 2, 1)
	check_slice(desc, 'b.example.com.', kres.type.A, 2, 1)
	check_slice(desc, 'c.example.com.', kres.type.A, 2, 1)
	check_slice(desc, 'a.a.example.com.', kres.type.A, 2, 1)
	check_slice(desc, 'a.a.a.example.com.', kres.type.A, 2, 1)

	desc = 'randomize_psl() different qnames in different slices: '
	check_slice(desc, 'example2.com.', kres.type.A, 1, 1)
	check_slice(desc, 'example5.com.', kres.type.A, 3, 1)

	desc = 'randomize_psl() check unregistrable domains: '
	check_slice(desc, '.', kres.type.A, 3, 1)
	check_slice(desc, 'com.', kres.type.A, 1, 1)
	check_slice(desc, 'cz.', kres.type.A, 2, 1)
	check_slice(desc, 'co.uk.', kres.type.A, 1, 1)

	desc = 'randomize_psl() check multi-level reg. domains: '
	check_slice(desc, 'example.co.uk.', kres.type.A, 3, 1)
	check_slice(desc, 'a.example.co.uk.', kres.type.A, 3, 1)
	check_slice(desc, 'b.example.co.uk.', kres.type.MX, 3, 1)
	check_slice(desc, 'example2.co.uk.', kres.type.A, 2, 1)

	desc = 'randomize_psl() reg. domain - always ends up in slice: '
	check_slice(desc, 'fdsnnsdfvkdn.com.', kres.type.A, 3, 1)
	check_slice(desc, 'bdfbd.cz.', kres.type.A, 1, 1)
	check_slice(desc, 'nrojgvn.net.', kres.type.A, 1, 1)
	check_slice(desc, 'jnojtnbv.engineer.', kres.type.A, 2, 1)
	check_slice(desc, 'dfnjonfdsjg.gov.', kres.type.A, 1, 1)
	check_slice(desc, 'okfjnosdfgjn.mil.', kres.type.A, 1, 1)
	check_slice(desc, 'josdhnojn.test.', kres.type.A, 2, 1)
end

return {
	test_randomize_psl,
}<|MERGE_RESOLUTION|>--- conflicted
+++ resolved
@@ -40,10 +40,7 @@
 
 		-- refuse query
 		local answer = req:ensure_answer()
-<<<<<<< HEAD
-=======
 		if answer == nil then return nil end
->>>>>>> 9dc8e1e9
 		answer:rcode(kres.rcode.REFUSED)
 		answer:ad(false)
 		return kres.DONE
