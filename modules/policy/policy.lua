--- conflicted
+++ resolved
@@ -938,15 +938,11 @@
 
 		if ffi.C.kr_view_select_action(req, view_action_buf) == 0 then
 			local act_str = ffi.string(view_action_buf[0].data, view_action_buf[0].len)
-<<<<<<< HEAD
-			loadstring('return ' .. act_str)()(state, req)
-=======
 			local new_state = loadstring('return '..act_str)()(state, req)
 			-- We still respect the chain-rule notion, i.e. we skip
 			-- lua-configured policy rules iff the action was "final"
 			-- (`refused` and `noanswer` in the current 6.x)
 			if new_state ~= nil then return new_state end
->>>>>>> eed008a0
 		end
 
 		if ffi.C.ratelimiting_request_begin(req) then return end
