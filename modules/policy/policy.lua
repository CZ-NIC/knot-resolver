--- conflicted
+++ resolved
@@ -256,10 +256,7 @@
 local function localhost(_, req)
 	local qry = req:current()
 	local answer = req:ensure_answer()
-<<<<<<< HEAD
-=======
 	if answer == nil then return nil end
->>>>>>> 9dc8e1e9
 	ffi.C.kr_pkt_make_auth_header(answer)
 
 	local is_exact = ffi.C.knot_dname_is_equal(qry.sname, dname_localhost)
@@ -292,10 +289,7 @@
 local function localhost_reversed(_, req)
 	local qry = req:current()
 	local answer = req:ensure_answer()
-<<<<<<< HEAD
-=======
 	if answer == nil then return nil end
->>>>>>> 9dc8e1e9
 
 	-- classify qry.sname:
 	local is_exact   -- exact dname for localhost
@@ -628,12 +622,8 @@
 
 	return function (_, req)
 		-- Write authority information
-<<<<<<< HEAD
-		local answer = req:ensure_answer()
-=======
 		local answer = answer_clear(req)
 		if answer == nil then return nil end
->>>>>>> 9dc8e1e9
 		ffi.C.kr_pkt_make_auth_header(answer)
 		answer:rcode(kres.rcode.NXDOMAIN)
 		answer:begin(kres.section.AUTHORITY)
@@ -727,29 +717,16 @@
 end
 
 function policy.REFUSE(_, req)
-<<<<<<< HEAD
-	local answer = req:ensure_answer()
-=======
 	local answer = answer_clear(req)
 	if answer == nil then return nil end
->>>>>>> 9dc8e1e9
 	answer:rcode(kres.rcode.REFUSED)
 	answer:ad(false)
 	return kres.DONE
 end
 
 function policy.TC(state, req)
-<<<<<<< HEAD
-	local answer = req:ensure_answer()
-	if answer.max_size ~= 65535 then
-		answer:tc(1) -- ^ Only UDP queries; TODO: consider using a better indicator
-		answer:ad(false)
-		return kres.DONE
-	else
-=======
 	-- Avoid non-UDP queries; vv TODO: consider using a better indicator
 	if req.answer.max_size == 65535 then
->>>>>>> 9dc8e1e9
 		return state
 	end
 
