--- conflicted
+++ resolved
@@ -16,22 +16,12 @@
 	if (rd)
 		return ctx->state;
 
-<<<<<<< HEAD
-	if (!rd) {
-		knot_pkt_t *answer = kr_request_ensure_answer(req);
-		knot_wire_set_rcode(answer->wire, KNOT_RCODE_REFUSED);
-		knot_wire_clear_ad(answer->wire);
-		ctx->state = KR_STATE_DONE;
-	}
-
-=======
 	knot_pkt_t *answer = kr_request_ensure_answer(req);
 	if (!answer)
 		return ctx->state;
 	knot_wire_set_rcode(answer->wire, KNOT_RCODE_REFUSED);
 	knot_wire_clear_ad(answer->wire);
 	ctx->state = KR_STATE_DONE;
->>>>>>> 9dc8e1e9
 	return ctx->state;
 }
 
