local M = {}
M.layer = {}
local ffi = require('ffi')

function M.layer.finish(state, req, pkt)
	-- fast filter by the length of the first QNAME label
<<<<<<< HEAD
=======
	if pkt.wire[5] == 0 then return state end -- QDCOUNT % 256 == 0, in case we produced that
>>>>>>> b8cd677d
	local label_len = pkt.wire[12]
	if label_len ~= 29 and label_len ~= 30 then
		return state end
	-- end of hot path

	local qtype = pkt:qtype()
	if not (qtype == kres.type.A or qtype == kres.type.AAAA) then
		return state end
	if bit.band(state, kres.FAIL) ~= 0 then
		return state end

	-- check the label name
	local qry = req:resolved()
	local qname = kres.dname2str(qry:name()):lower()
	local sentype, keytag
	if label_len == 29 then
		sentype = true
		keytag = qname:match('^root%-key%-sentinel%-is%-ta%-(%x+)%.')
	elseif label_len == 30 then
		sentype = false
		keytag = qname:match('^root%-key%-sentinel%-not%-ta%-(%x+)%.')
	end
	if not keytag then return state end

	if req.rank ~= ffi.C.KR_RANK_SECURE or req.answer:cd() then
		if verbose() then
			log('[ta_sentinel] name+type OK but not AD+CD conditions')
		end
		return state
	end

	-- check keytag from the label
	keytag = tonumber(keytag)
	if not keytag or math.floor(keytag) ~= keytag then
		return state end -- pattern did not match, exit
	if keytag < 0 or keytag > 0xffff then
		return state end -- invalid keytag?!, exit

	if verbose() then
		log('[ta_sentinel] key tag: ' .. keytag .. ', sentinel: ' .. tostring(sentype))
	end

	local found = false
	local ds_set = ffi.C.kr_ta_get(kres.context().trust_anchors, '\0')
	if ds_set ~= nil then
		for i = 0, ds_set:rdcount() - 1 do
			-- Find the key tag in rdata and compare
			-- https://tools.ietf.org/html/rfc4034#section-5.1
			local rdata = ds_set:rdata_pt(i)
			local tag = rdata.data[0] * 256 + rdata.data[1]
			if tag == keytag then
				found = true
			end
		end
	end
	if verbose() then
		log('[ta_sentinel] matching trusted TA found: ' .. tostring(found))
		if not found then -- print matching TAs in *other* states than Valid
			for i = 1, #(trust_anchors.keysets['\0'] or {}) do
				local key = trust_anchors.keysets['\0'][i]
				if key.key_tag == keytag and key.state ~= 'Valid' then
					log('[ta_sentinel] matching UNtrusted TA found in state: '
						.. key.state)
				end
			end
		end
	end

	if sentype ~= found then -- expected key is not there, or unexpected key is there
		pkt:clear_payload()
		pkt:rcode(kres.rcode.SERVFAIL)
		pkt:ad(false)
	end
	return state -- do not break resolution process
end

return M<|MERGE_RESOLUTION|>--- conflicted
+++ resolved
@@ -4,10 +4,7 @@
 
 function M.layer.finish(state, req, pkt)
 	-- fast filter by the length of the first QNAME label
-<<<<<<< HEAD
-=======
 	if pkt.wire[5] == 0 then return state end -- QDCOUNT % 256 == 0, in case we produced that
->>>>>>> b8cd677d
 	local label_len = pkt.wire[12]
 	if label_len ~= 29 and label_len ~= 30 then
 		return state end
