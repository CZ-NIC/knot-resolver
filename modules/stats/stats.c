--- conflicted
+++ resolved
@@ -366,7 +366,6 @@
 	struct list_entry_context *ctx = baton;
 	if (!key_matches_prefix(key, key_len, ctx->key_prefix, ctx->key_prefix_len))
 		return 0;
-<<<<<<< HEAD
 	size_t number = (size_t) *val;
 
 	uint32_t dot_index = 0;
@@ -388,16 +387,11 @@
 		}
 		if (kr_fails_assert(sup))
 			return 0;
-		json_append_member(sup, sub_key_nt, json_mknumber(number));
+		json_append_member(sup, sub_key_nt, json_mknumber((double)number));
 	} else {
 		auto_free char *key_nt = strndup(key, key_len);
-		json_append_member(ctx->root, key_nt, json_mknumber(number));
-	}
-=======
-	size_t number = (size_t)*val;
-	auto_free char *key_nt = strndup(key, key_len);
-	json_append_member(ctx->root, key_nt, json_mknumber((double)number));
->>>>>>> 86490903
+		json_append_member(ctx->root, key_nt, json_mknumber((double)number));
+	}
 	return 0;
 }
 
@@ -413,7 +407,6 @@
 	size_t args_len = args ? strlen(args) : 0;
 	for (unsigned i = 0; i < metric_const_end; ++i) {
 		struct const_metric_elm *elm = &const_metrics[i];
-<<<<<<< HEAD
 		if (!args || strcmp(elm->sup_key, args) == 0) {
 			JsonNode *sup = json_find_member(root, elm->sup_key);
 			if (!sup) {
@@ -422,11 +415,7 @@
 			}
 			if (kr_fails_assert(sup))
 				break;
-			json_append_member(sup, elm->sub_key, json_mknumber(elm->val));
-=======
-		if (!args || strncmp(elm->key, args, args_len) == 0) {
-			json_append_member(root, elm->key, json_mknumber((double)elm->val));
->>>>>>> 86490903
+			json_append_member(sup, elm->sub_key, json_mknumber((double)elm->val));
 		}
 	}
 	struct list_entry_context ctx = {
