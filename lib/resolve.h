--- conflicted
+++ resolved
@@ -234,15 +234,11 @@
 	trace_callback_f trace_finish; /**< Request finish tracepoint */
 	int vars_ref; /**< Reference to per-request variable table. LUA_NOREF if not set. */
 	knot_mm_t pool;
-<<<<<<< HEAD
 	unsigned int uid; /**< for logging purposes only */
+	unsigned int count_no_nsaddr;
+	unsigned int count_fail_row;
 	alloc_wire_f alloc_wire_cb; /**< CB to allocate answer wire (can be NULL). */
 	// FIXME: "dealloc" the umem wire in cases the answer isn't sent (if possible)
-=======
-	unsigned int uid; /** for logging purposes only */
-	unsigned int count_no_nsaddr;
-	unsigned int count_fail_row;
->>>>>>> e3ddb7b2
 };
 
 /** Initializer for an array of *_selected. */
