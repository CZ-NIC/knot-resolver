--- conflicted
+++ resolved
@@ -246,15 +246,9 @@
  * Ensure that request->answer is usable, and return it (for convenience).
  *
  * Only use this when it's guaranteed that there will be no delay before sending it.
-<<<<<<< HEAD
- * It can not fail (e.g. return NULL).
- */
-KR_EXPORT __attribute__((returns_nonnull))
-=======
  * It may return NULL, in which case no answer will be sent.
  */
 KR_EXPORT
->>>>>>> 9dc8e1e9
 knot_pkt_t * kr_request_ensure_answer(struct kr_request *request);
 
 /**
