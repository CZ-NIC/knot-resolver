--- conflicted
+++ resolved
@@ -781,42 +781,6 @@
 	if (request->answer)
 		return request->answer;
 
-<<<<<<< HEAD
-	assert(request->qsource.packet);
-	/* Find answer_max: limit on DNS wire length. */
-	size_t answer_max = KNOT_WIRE_MIN_PKTSIZE;
-	struct kr_request_qsource_flags *qsflags = &request->qsource.flags;
-	if (!request->qsource.addr || qsflags->tcp || qsflags->http) {
-		answer_max = KNOT_WIRE_MAX_PKTSIZE;
-	} else if (knot_pkt_has_edns(request->qsource.packet)) { /* EDNS */
-		answer_max = MAX(knot_edns_get_payload(request->qsource.packet->opt_rr),
-				 KNOT_WIRE_MIN_PKTSIZE);
-	}
-	// FIXME: configurability of the limit
-
-	/* Allocate the packet.  We don't assign it until the final success,
-	 * for easier error handling (and we assume mempool takes care of leaks). */
-	knot_pkt_t *answer = request->answer =
-		knot_pkt_new(NULL, answer_max, &request->pool);
-	if (!answer || knot_pkt_init_response(answer, request->qsource.packet) != 0)
-		goto enomem;
-
-	uint8_t *wire = answer->wire;
-	knot_wire_clear_aa(wire);
-	knot_wire_set_ra(wire);
-	knot_wire_set_rcode(wire, KNOT_RCODE_NOERROR);
-	if (knot_wire_get_cd(request->qsource.packet->wire)) {
-		knot_wire_set_cd(wire);
-	}
-
-	/* Handle EDNS in the query */
-	if (knot_pkt_has_edns(request->qsource.packet)) {
-		answer->opt_rr = knot_rrset_copy(request->ctx->opt_rr, &answer->mm);
-		if (!answer->opt_rr)
-			goto enomem;
-		/* Set DO bit if set (DNSSEC requested). */
-		if (knot_pkt_has_dnssec(request->qsource.packet))
-=======
 	const knot_pkt_t *qs_pkt = request->qsource.packet;
 	assert(qs_pkt);
 	// Find answer_max: limit on DNS wire length.
@@ -858,20 +822,13 @@
 		if (!answer->opt_rr)
 			goto enomem; // answer is on mempool, so "leak" is OK
 		if (knot_pkt_has_dnssec(qs_pkt))
->>>>>>> 9dc8e1e9
 			knot_edns_set_do(answer->opt_rr);
 	}
 
 	return request->answer;
 enomem:
-<<<<<<< HEAD
-	/* Consequences of `return NULL` would be way too complicated to handle. */
-	kr_log_error("ERROR: irrecoverable out of memory condition in %s\n", __func__);
-	abort();
-=======
 	request->state = KR_STATE_FAIL; // TODO: really combine with another flag?
 	return request->answer = NULL;
->>>>>>> 9dc8e1e9
 }
 
 KR_PURE static bool kr_inaddr_equal(const struct sockaddr *a, const struct sockaddr *b)
@@ -1696,23 +1653,6 @@
 int kr_resolve_finish(struct kr_request *request, int state)
 {
 	request->state = state;
-<<<<<<< HEAD
-	kr_request_ensure_answer(request);
-	/* Finalize answer and construct wire-buffer. */
-	ITERATE_LAYERS(request, NULL, answer_finalize);
-	answer_finalize(request);
-
-	/* Defensive style, in case someone has forgotten.
-	 * Beware: non-empty answers do make sense even with SERVFAIL case, etc. */
-	if (request->state != KR_STATE_DONE) {
-		uint8_t *wire = request->answer->wire;
-		switch (knot_wire_get_rcode(wire)) {
-		case KNOT_RCODE_NOERROR:
-		case KNOT_RCODE_NXDOMAIN:
-			knot_wire_clear_ad(wire);
-			knot_wire_clear_aa(wire);
-			knot_wire_set_rcode(wire, KNOT_RCODE_SERVFAIL);
-=======
 	/* Finalize answer and construct whole wire-format (unless dropping). */
 	knot_pkt_t *answer = kr_request_ensure_answer(request);
 	if (answer) {
@@ -1730,7 +1670,6 @@
 				knot_wire_clear_aa(wire);
 				knot_wire_set_rcode(wire, KNOT_RCODE_SERVFAIL);
 			}
->>>>>>> 9dc8e1e9
 		}
 	}
 
