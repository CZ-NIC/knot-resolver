--- conflicted
+++ resolved
@@ -216,68 +216,6 @@
 	return ret;
 }
 
-<<<<<<< HEAD
-int kr_resolve(struct kr_context* ctx, knot_pkt_t *answer,
-               const knot_dname_t *qname, uint16_t qclass, uint16_t qtype, uint32_t options)
-{
-	if (ctx == NULL || answer == NULL || qname == NULL) {
-		return kr_error(EINVAL);
-	}
-
-	/* Create memory pool */
-	mm_ctx_t pool = {
-		.ctx = mp_new (KNOT_WIRE_MAX_PKTSIZE),
-		.alloc = (mm_alloc_t) mp_alloc
-	};
-	knot_pkt_t *query = knot_pkt_new(NULL, KR_EDNS_PAYLOAD, &pool);
-	knot_pkt_t *resp = knot_pkt_new(NULL, KNOT_WIRE_MAX_PKTSIZE, &pool);
-	if (!query || !resp) {
-		mp_delete(pool.ctx);
-		return kr_error(ENOMEM);
-	}
-
-	/* Initialize context. */
-	struct kr_request request;
-	request.pool = pool;
-	kr_resolve_begin(&request, ctx, answer);
-	request.options |= options;
-#ifndef NDEBUG
-	struct kr_rplan *rplan = &request.rplan; /* for DEBUG_MSG */
-#endif
-	/* Resolve query, iteratively */
-	int proto = 0;
-	struct sockaddr *addr = NULL;
-	unsigned iter_count = 0;
-	int state = kr_resolve_query(&request, qname, qclass, qtype);
-	while (state == KNOT_STATE_PRODUCE) {
-		/* Hardlimit on iterative queries */
-		if (++iter_count > KR_ITER_LIMIT) {
-			DEBUG_MSG("iteration limit %d reached\n", KR_ITER_LIMIT);
-			state = KNOT_STATE_FAIL;
-			break;
-		}
-		/* Produce next query or finish */
-		state = kr_resolve_produce(&request, &addr, &proto, query);
-		while (state == KNOT_STATE_CONSUME) {
-			/* Get answer from nameserver and consume it */
-			int ret = sendrecv(addr, proto, query, resp);
-			if (ret != 0) {
-				DEBUG_MSG("sendrecv: %s\n", kr_strerror(ret));
-			}
-			state = kr_resolve_consume(&request, resp);
-			knot_pkt_clear(resp);
-		}
-		knot_pkt_clear(query);
-	}
-
-	/* Cleanup */
-	kr_resolve_finish(&request, state);
-	mp_delete(pool.ctx);
-	return state == KNOT_STATE_DONE ? 0 : kr_error(EIO);
-}
-
-=======
->>>>>>> 1b931863
 int kr_resolve_begin(struct kr_request *request, struct kr_context *ctx, knot_pkt_t *answer)
 {
 	/* Initialize request */
