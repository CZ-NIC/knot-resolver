--- conflicted
+++ resolved
@@ -781,22 +781,14 @@
 	if (request->answer)
 		return request->answer;
 
-<<<<<<< HEAD
-	assert(request->qsource.packet);
-	/* Find answer_max: limit on DNS wire length. */
-	uint16_t answer_max = KNOT_WIRE_MIN_PKTSIZE;
-	struct kr_request_qsource_flags *qsflags = &request->qsource.flags;
-	if (!request->qsource.addr || qsflags->tcp || qsflags->http) {
-=======
 	const knot_pkt_t *qs_pkt = request->qsource.packet;
 	assert(qs_pkt);
 	// Find answer_max: limit on DNS wire length.
-	size_t answer_max;
+	uint16_t answer_max;
 	const struct kr_request_qsource_flags *qs_flags = &request->qsource.flags;
 	assert((qs_flags->tls || qs_flags->http) ? qs_flags->tcp : true);
 	if (!request->qsource.addr || qs_flags->tcp) {
 		// not on UDP
->>>>>>> e3ddb7b2
 		answer_max = KNOT_WIRE_MAX_PKTSIZE;
 	} else if (knot_pkt_has_edns(qs_pkt)) {
 		// UDP with EDNS
@@ -808,34 +800,23 @@
 		answer_max = KNOT_WIRE_MIN_PKTSIZE;
 	}
 
-<<<<<<< HEAD
+	// Allocate the packet.
 	uint8_t *wire = NULL;
 	if (request->alloc_wire_cb) {
 		wire = request->alloc_wire_cb(request, &answer_max);
 		if (!wire)
 			goto enomem;
 	}
-
-	/* Allocate the packet. */
 	knot_pkt_t *answer = request->answer =
 		knot_pkt_new(wire, answer_max, &request->pool);
-	if (!answer || knot_pkt_init_response(answer, request->qsource.packet) != 0)
-		goto enomem;
-	if (!wire)
-		wire = answer->wire;
-
-	knot_wire_clear_aa(wire);
-=======
-	// Allocate the packet.
-	knot_pkt_t *answer = request->answer =
-		knot_pkt_new(NULL, answer_max, &request->pool);
 	if (!answer || knot_pkt_init_response(answer, qs_pkt) != 0) {
 		assert(!answer); // otherwise we messed something up
 		goto enomem;
 	}
-
-	uint8_t *wire = answer->wire; // much was done by knot_pkt_init_response()
->>>>>>> e3ddb7b2
+	if (!wire)
+		wire = answer->wire;
+
+	// much was done by knot_pkt_init_response()
 	knot_wire_set_ra(wire);
 	knot_wire_set_rcode(wire, KNOT_RCODE_NOERROR);
 	if (knot_wire_get_cd(qs_pkt->wire)) {
