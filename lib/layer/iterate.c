--- conflicted
+++ resolved
@@ -474,13 +474,6 @@
 	return result;
 }
 
-<<<<<<< HEAD
-static void finalize_answer(knot_pkt_t *pkt, struct kr_request *req)
-{
-	/* Finalize header */
-	knot_pkt_t *answer = kr_request_ensure_answer(req);
-	knot_wire_set_rcode(answer->wire, knot_wire_get_rcode(pkt->wire));
-=======
 static int finalize_answer(knot_pkt_t *pkt, struct kr_request *req)
 {
 	/* Finalize header */
@@ -490,7 +483,6 @@
 		req->state = KR_STATE_DONE;
 	}
 	return req->state;
->>>>>>> 9dc8e1e9
 }
 
 static int unroll_cname(knot_pkt_t *pkt, struct kr_request *req, bool referral, const knot_dname_t **cname_ret)
@@ -689,12 +681,7 @@
 			array->at[last_idx] = entry;
 			entry->to_wire = true;
 		}
-<<<<<<< HEAD
-		finalize_answer(pkt, req);
-		return KR_STATE_DONE;
-=======
 		return finalize_answer(pkt, req);
->>>>>>> 9dc8e1e9
 	}
 	return kr_ok();
 }
@@ -817,11 +804,7 @@
 		if (state != kr_ok()) {
 			return KR_STATE_FAIL;
 		}
-<<<<<<< HEAD
-		finalize_answer(pkt, req);
-=======
 		return finalize_answer(pkt, req);
->>>>>>> 9dc8e1e9
 	} else {
 		/* Answer for sub-query; DS, IP for NS etc.
 		 * It may contains NSEC \ NSEC3 records for
@@ -884,12 +867,7 @@
 		return KR_STATE_FAIL;
 	}
 
-<<<<<<< HEAD
-	finalize_answer(pkt, req);
-	return KR_STATE_DONE;
-=======
 	return finalize_answer(pkt, req);
->>>>>>> 9dc8e1e9
 }
 
 
@@ -927,10 +905,7 @@
 	    || (knot_rrtype_is_metatype(qry->stype)
 		    /* && qry->stype != KNOT_RRTYPE_ANY hmm ANY seems broken ATM */)) {
 		knot_pkt_t *ans = kr_request_ensure_answer(ctx->req);
-<<<<<<< HEAD
-=======
 		if (!ans) return ctx->req->state;
->>>>>>> 9dc8e1e9
 		knot_wire_set_rcode(ans->wire, KNOT_RCODE_NOTIMPL);
 		return KR_STATE_FAIL;
 	}
