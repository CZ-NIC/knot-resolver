/*  Copyright (C) 2014-2017 CZ.NIC, z.s.p.o. <knot-dns@labs.nic.cz>

    This program is free software: you can redistribute it and/or modify
    it under the terms of the GNU General Public License as published by
    the Free Software Foundation, either version 3 of the License, or
    (at your option) any later version.

    This program is distributed in the hope that it will be useful,
    but WITHOUT ANY WARRANTY; without even the implied warranty of
    MERCHANTABILITY or FITNESS FOR A PARTICULAR PURPOSE.  See the
    GNU General Public License for more details.

    You should have received a copy of the GNU General Public License
    along with this program.  If not, see <https://www.gnu.org/licenses/>.
 */

#include <libknot/descriptor.h>
#include <libknot/rrtype/rdname.h>
#include <libknot/packet/wire.h>
#include <libknot/descriptor.h>
#include <libknot/rrtype/aaaa.h>

#include "lib/zonecut.h"
#include "lib/rplan.h"
#include "contrib/cleanup.h"
#include "lib/defines.h"
#include "lib/layer.h"
#include "lib/resolve.h"
#include "lib/generic/pack.h"

#define VERBOSE_MSG(qry, fmt...) QRVERBOSE(qry, "zcut", fmt)

/* Root hint descriptor. */
struct hint_info {
	const knot_dname_t *name;
	size_t len;
	const uint8_t *addr;
};

#define U8(x) (const uint8_t *)(x)

static void update_cut_name(struct kr_zonecut *cut, const knot_dname_t *name)
{
	if (knot_dname_is_equal(name, cut->name)) {
		return;
	}
	knot_dname_t *next_name = knot_dname_copy(name, cut->pool);
	mm_free(cut->pool, cut->name);
	cut->name = next_name;
}

int kr_zonecut_init(struct kr_zonecut *cut, const knot_dname_t *name, knot_mm_t *pool)
{
	if (!cut || !name) {
		return kr_error(EINVAL);
	}

	cut->name = knot_dname_copy(name, pool);
	cut->pool = pool;
	cut->key  = NULL;
	cut->trust_anchor = NULL;
	cut->parent = NULL;
<<<<<<< HEAD
	cut->nsset = map_make(pool);
	return kr_ok();
=======
	cut->nsset = trie_create(pool);
	return cut->name && cut->nsset ? kr_ok() : kr_error(ENOMEM);
>>>>>>> c77bce8a
}

/** Completely free a pack_t. */
static inline void free_addr_set(pack_t *pack, knot_mm_t *pool)
{
	if (unlikely(!pack)) {
		/* promised we don't store NULL packs */
		assert(false);
		return;
	}
	pack_clear_mm(*pack, mm_free, pool);
	mm_free(pool, pack);
}
/** Trivial wrapper for use in trie_apply, due to ugly casting. */
static int free_addr_set_cb(trie_val_t *v, void *pool)
{
	free_addr_set(*v, pool);
	return kr_ok();
}

void kr_zonecut_deinit(struct kr_zonecut *cut)
{
	if (!cut) {
		return;
	}
	mm_free(cut->pool, cut->name);
	if (cut->nsset) {
		trie_apply(cut->nsset, free_addr_set_cb, cut->pool);
		trie_free(cut->nsset);
		cut->nsset = NULL;
	}
	knot_rrset_free(&cut->key, cut->pool);
	knot_rrset_free(&cut->trust_anchor, cut->pool);
	cut->name = NULL;
}

void kr_zonecut_set(struct kr_zonecut *cut, const knot_dname_t *name)
{
	if (!cut || !name) {
		return;
	}
	knot_rrset_t *key, *ta;
	key = cut->key; cut->key = NULL;
	ta = cut->trust_anchor; cut->trust_anchor = NULL;
	kr_zonecut_deinit(cut);
	kr_zonecut_init(cut, name, cut->pool);
	cut->key = key;
	cut->trust_anchor = ta;
}

int kr_zonecut_copy(struct kr_zonecut *dst, const struct kr_zonecut *src)
{
	if (!dst || !src) {
		return kr_error(EINVAL);
	}
	if (!dst->nsset) {
		dst->nsset = trie_create(dst->pool);
	}
	/* Copy the contents, one by one. */
	int ret = kr_ok();
	trie_it_t *it;
	for (it = trie_it_begin(src->nsset); !trie_it_finished(it); trie_it_next(it)) {
		size_t klen;
		const char * const k = trie_it_key(it, &klen);
		pack_t **new_pack = (pack_t **)trie_get_ins(dst->nsset, k, klen);
		if (!new_pack) {
			ret = kr_error(ENOMEM);
			break;
		}
		const pack_t *old_pack = *trie_it_val(it);
		ret = pack_clone(new_pack, old_pack, dst->pool);
		if (ret) break;
	}
	trie_it_free(it);
	return ret;
}

int kr_zonecut_copy_trust(struct kr_zonecut *dst, const struct kr_zonecut *src)
{
	knot_rrset_t *key_copy = NULL;
	knot_rrset_t *ta_copy = NULL;

	if (src->key) {
		key_copy = knot_rrset_copy(src->key, dst->pool);
		if (!key_copy) {
			return kr_error(ENOMEM);
		}
	}

	if (src->trust_anchor) {
		ta_copy = knot_rrset_copy(src->trust_anchor, dst->pool);
		if (!ta_copy) {
			knot_rrset_free(&key_copy, dst->pool);
			return kr_error(ENOMEM);
		}
	}

	knot_rrset_free(&dst->key, dst->pool);
	dst->key = key_copy;
	knot_rrset_free(&dst->trust_anchor, dst->pool);
	dst->trust_anchor = ta_copy;

	return kr_ok();
}

int kr_zonecut_add(struct kr_zonecut *cut, const knot_dname_t *ns, const knot_rdata_t *rdata)
{
	if (!cut || !ns || !cut->nsset) {
		return kr_error(EINVAL);
	}
	/* Get a pack_t for the ns. */
	pack_t **pack = (pack_t **)trie_get_ins(cut->nsset, (const char *)ns, knot_dname_size(ns));
	if (!pack) return kr_error(ENOMEM);
	if (*pack == NULL) {
		*pack = mm_alloc(cut->pool, sizeof(pack_t));
		if (*pack == NULL) return kr_error(ENOMEM);
		pack_init(**pack);
	}
	/* Insert data (if has any) */
	if (rdata == NULL) {
		return kr_ok();
	}
	/* Check for duplicates */
	uint16_t rdlen = knot_rdata_rdlen(rdata);
	uint8_t *raw_addr = knot_rdata_data(rdata);
	if (pack_obj_find(*pack, raw_addr, rdlen)) {
		return kr_ok();
	}
	/* Push new address */
	int ret = pack_reserve_mm(**pack, 1, rdlen, kr_memreserve, cut->pool);
	if (ret != 0) {
		return kr_error(ENOMEM);
	}
	return pack_obj_push(*pack, raw_addr, rdlen);
}

int kr_zonecut_del(struct kr_zonecut *cut, const knot_dname_t *ns, const knot_rdata_t *rdata)
{
	if (!cut || !ns) {
		return kr_error(EINVAL);
	}

	/* Find the address list. */
	int ret = kr_ok();
	pack_t *pack = kr_zonecut_find(cut, ns);
	if (pack == NULL) {
		return kr_error(ENOENT);
	}
	/* Remove address from the pack. */
	if (rdata) {
		ret = pack_obj_del(pack, knot_rdata_data(rdata), knot_rdata_rdlen(rdata));
	}
	/* No servers left, remove NS from the set. */
	if (pack->len == 0) {
		free_addr_set(pack, cut->pool);
		ret = trie_del(cut->nsset, (const char *)ns, knot_dname_size(ns), NULL);
		assert(ret == 0); /* only KNOT_ENOENT and that *can't* happen */
		return (ret == 0) ? kr_ok() : kr_error(ret);
	}

	return ret;
}

int kr_zonecut_del_all(struct kr_zonecut *cut, const knot_dname_t *ns)
{
	if (!cut || !ns) {
		return kr_error(EINVAL);
	}

	/* Find the address list; then free and remove it. */
	pack_t *pack;
	int ret = trie_del(cut->nsset, (const char *)ns, knot_dname_size(ns),
			   (trie_val_t *)&pack);
	if (ret) { /* deletion failed */
		assert(ret == KNOT_ENOENT);
		return kr_error(ENOENT);
	}
	free_addr_set(pack, cut->pool);
	return kr_ok();
}

pack_t *kr_zonecut_find(struct kr_zonecut *cut, const knot_dname_t *ns)
{
	if (!cut || !ns) {
		return NULL;
	}
	trie_val_t *val = trie_get_try(cut->nsset, (const char *)ns, knot_dname_size(ns));
	/* we get pointer to the pack_t pointer */
	return val ? (pack_t *)*val : NULL;
}

static int has_address(trie_val_t *v, void *baton_)
{
	const pack_t *pack = *v;
	const bool found = pack != NULL && pack->len != 0;
	return found;
}

bool kr_zonecut_is_empty(struct kr_zonecut *cut)
{
	if (!cut || !cut->nsset) {
		assert(false);
		return true;
	}
	return !trie_apply(cut->nsset, has_address, NULL);
}

int kr_zonecut_set_sbelt(struct kr_context *ctx, struct kr_zonecut *cut)
{
	if (!ctx || !cut || !ctx->root_hints.nsset) {
		return kr_error(EINVAL);
	}

	trie_apply(cut->nsset, free_addr_set_cb, cut->pool);
	trie_clear(cut->nsset);

	update_cut_name(cut, U8(""));
	/* Copy root hints from resolution context. */
	return kr_zonecut_copy(cut, &ctx->root_hints);
}

/** Fetch address for zone cut.  Any rank is accepted (i.e. glue as well). */
static void fetch_addr(struct kr_zonecut *cut, struct kr_cache *cache,
			const knot_dname_t *ns, uint16_t rrtype,
			const struct kr_query *qry)
// LATER(optim.): excessive data copying
{
	struct kr_cache_p peek;
	if (kr_cache_peek_exact(cache, ns, rrtype, &peek) != 0) {
		return;
	}
	int32_t new_ttl = kr_cache_ttl(&peek, qry, ns, rrtype);
	if (new_ttl < 0) {
		return;
	}

	knot_rrset_t cached_rr;
	knot_rrset_init(&cached_rr, /*const-cast*/(knot_dname_t *)ns, rrtype, KNOT_CLASS_IN);
	if (kr_cache_materialize(&cached_rr.rrs, &peek, new_ttl, cut->pool) < 0) {
		return;
	}
	knot_rdata_t *rd = cached_rr.rrs.data;
	for (uint16_t i = 0; i < cached_rr.rrs.rr_count; ++i) {
		(void) kr_zonecut_add(cut, ns, rd);
		rd = kr_rdataset_next(rd);
	}
}

/** Fetch best NS for zone cut. */
static int fetch_ns(struct kr_context *ctx, struct kr_zonecut *cut,
		    const knot_dname_t *name, const struct kr_query *qry,
		    uint8_t * restrict rank)
{
	struct kr_cache_p peek;
	int ret = kr_cache_peek_exact(&ctx->cache, name, KNOT_RRTYPE_NS, &peek);
	if (ret != 0) {
		return ret;
	}
	/* Note: we accept *any* rank from the cache.  We assume that nothing
	 * completely untrustworthy could get into the cache, e.g out-of-bailiwick
	 * records that weren't validated.
	 */
	*rank = peek.rank;

	int32_t new_ttl = kr_cache_ttl(&peek, qry, name, KNOT_RRTYPE_NS);
	if (new_ttl < 0) {
		return kr_error(ESTALE);
	}
	/* Materialize the rdataset temporarily, for simplicity. */
	knot_rdataset_t ns_rds = { 0, NULL };
	ret = kr_cache_materialize(&ns_rds, &peek, new_ttl, cut->pool);
	if (ret < 0) {
		return ret;
	}

	/* Insert name servers for this zone cut, addresses will be looked up
	 * on-demand (either from cache or iteratively) */
	for (unsigned i = 0; i < ns_rds.rr_count; ++i) {
		const knot_dname_t *ns_name = knot_ns_name(&ns_rds, i);
		(void) kr_zonecut_add(cut, ns_name, NULL);
		/* Fetch NS reputation and decide whether to prefetch A/AAAA records. */
		unsigned *cached = lru_get_try(ctx->cache_rep,
				(const char *)ns_name, knot_dname_size(ns_name));
		unsigned reputation = (cached) ? *cached : 0;
		if (!(reputation & KR_NS_NOIP4) && !(ctx->options.NO_IPV4)) {
			fetch_addr(cut, &ctx->cache, ns_name, KNOT_RRTYPE_A, qry);
		}
		if (!(reputation & KR_NS_NOIP6) && !(ctx->options.NO_IPV6)) {
			fetch_addr(cut,  &ctx->cache, ns_name, KNOT_RRTYPE_AAAA, qry);
		}
	}

	knot_rdataset_clear(&ns_rds, cut->pool);
	return kr_ok();
}

/**
 * Fetch secure RRSet of given type.
 */
static int fetch_secure_rrset(knot_rrset_t **rr, struct kr_cache *cache,
	const knot_dname_t *owner, uint16_t type, knot_mm_t *pool,
	const struct kr_query *qry)
{
	if (!rr) {
		assert(!EINVAL);
		return kr_error(EINVAL);
	}
	/* peek, check rank and TTL */
	struct kr_cache_p peek;
	int ret = kr_cache_peek_exact(cache, owner, type, &peek);
	if (ret != 0) {
		return ret;
	}
	if (!kr_rank_test(peek.rank, KR_RANK_SECURE)) {
		return kr_error(ENOENT);
	}
	int32_t new_ttl = kr_cache_ttl(&peek, qry, owner, type);
	if (new_ttl < 0) {
		return kr_error(ESTALE);
	}
	/* materialize a new RRset */
	knot_rrset_free(rr, pool);
	*rr = mm_alloc(pool, sizeof(knot_rrset_t));
	if (*rr == NULL) {
		return kr_error(ENOMEM);
	}
	owner = knot_dname_copy(/*const-cast*/(knot_dname_t *)owner, pool);
	if (!owner) {
		mm_free(pool, *rr);
		*rr = NULL;
		return kr_error(ENOMEM);
	}
	knot_rrset_init(*rr, /*const-cast*/(knot_dname_t *)owner, type, KNOT_CLASS_IN);
	ret = kr_cache_materialize(&(*rr)->rrs, &peek, new_ttl, pool);
	if (ret < 0) {
		knot_rrset_free(rr, pool);
		return ret;
	}

	return kr_ok();
}

int kr_zonecut_find_cached(struct kr_context *ctx, struct kr_zonecut *cut,
			   const knot_dname_t *name, const struct kr_query *qry,
			   bool * restrict secured)
{
	//VERBOSE_MSG(qry, "_find_cached\n");
	if (!ctx || !cut || !name) {
		return kr_error(EINVAL);
	}
	/* Copy name as it may overlap with cut name that is to be replaced. */
	knot_dname_t *qname = knot_dname_copy(name, cut->pool);
	if (!qname) {
		return kr_error(ENOMEM);
	}
	/* Start at QNAME parent. */
	const knot_dname_t *label = qname;
	while (true) {
		/* Fetch NS first and see if it's insecure. */
		uint8_t rank = 0;
		const bool is_root = (label[0] == '\0');
		if (fetch_ns(ctx, cut, label, qry, &rank) == 0) {
			/* Flag as insecure if cached as this */
			if (kr_rank_test(rank, KR_RANK_INSECURE)) {
				*secured = false;
			}
			/* Fetch DS and DNSKEY if caller wants secure zone cut */
			int ret_ds = 1, ret_dnskey = 1;
			if (*secured || is_root) {
				ret_ds = fetch_secure_rrset(&cut->trust_anchor, &ctx->cache,
						label, KNOT_RRTYPE_DS, cut->pool, qry);
				ret_dnskey = fetch_secure_rrset(&cut->key, &ctx->cache,
						label, KNOT_RRTYPE_DNSKEY, cut->pool, qry);
			}
			update_cut_name(cut, label);
			mm_free(cut->pool, qname);
			kr_cache_sync(&ctx->cache);
			WITH_VERBOSE(qry) {
				auto_free char *label_str = kr_dname_text(label);
				VERBOSE_MSG(qry,
					"found cut: %s (return codes: DS %d, DNSKEY %d)\n",
					label_str, ret_ds, ret_dnskey);
			}
			return kr_ok();
		}
		/* Subtract label from QNAME. */
		if (!is_root) {
			label = knot_wire_next_label(label, NULL);
		} else {
			break;
		}
	}
	kr_cache_sync(&ctx->cache);
	mm_free(cut->pool, qname);
	return kr_error(ENOENT);
}<|MERGE_RESOLUTION|>--- conflicted
+++ resolved
@@ -60,13 +60,8 @@
 	cut->key  = NULL;
 	cut->trust_anchor = NULL;
 	cut->parent = NULL;
-<<<<<<< HEAD
-	cut->nsset = map_make(pool);
-	return kr_ok();
-=======
 	cut->nsset = trie_create(pool);
 	return cut->name && cut->nsset ? kr_ok() : kr_error(ENOMEM);
->>>>>>> c77bce8a
 }
 
 /** Completely free a pack_t. */
