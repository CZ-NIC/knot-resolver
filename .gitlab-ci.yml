# SPDX-License-Identifier: GPL-3.0-or-later
# vim:foldmethod=marker
variables:
  DEBIAN_FRONTEND: noninteractive
  LC_ALL: C.UTF-8
  GIT_SUBMODULE_STRATEGY: recursive
  GIT_STRATEGY: clone # sometimes unclean submodule dirs otherwise
  RESPDIFF_PRIORITY: 5
  DISTROTEST_PRIORITY: 6
  RESPDIFF_COUNT: 1
  RESPDIFF_FORCE: 0
  RESPERF_FORCE: 0
  KNOT_VERSION: '3.1'
  LIBKRES_ABI: 9
  LIBKRES_NAME: libkres
  MESON_TEST: meson test -C build_ci* -t 4 --print-errorlogs
  PREFIX: $CI_PROJECT_DIR/.local
  EMAIL: 'ci@nic'

image: $CI_REGISTRY/knot/knot-resolver/ci/debian-11:knot-$KNOT_VERSION

stages:
  - build
  - sanity
  - test
  - respdiff
  - deploy
  - pkgtest

 # https://docs.gitlab.com/ce/ci/jobs/job_control.html#select-different-runner-tags-for-each-parallel-matrix-job
.multi_platform: &multi_platform
  parallel:
    matrix:
      - PLATFORM: [ amd64, arm64 ]
  tags: # some will override this part
    - ${PLATFORM}
    - docker
    - linux

.common: &common
  except:
    refs:
      - master@knot/knot-resolver
      - master@knot/security/knot-resolver
      - tags
    variables:
      - $SKIP_CI == "1"
  tags:
    - docker
    - linux
    - amd64

.after_build: &after_build
  <<: *common
  except:
    refs:
      - /^manager.*$/
  needs:
    - build
  before_script:
    # meson detects changes and performs useless rebuild; hide the log
    - ninja -C build_ci* &>/dev/null
    - rm build_ci*/meson-logs/testlog*.txt  # start with clean testlog
  artifacts:
    when: always
    # The deckard-specific parts are a little messy, but they're hard to separate in YAML.
    paths:
      - build_ci*/meson-logs/testlog*.txt
      - tmpdeckard*
      - build_ci*/meson-logs/integration.deckard.junit.xml
    reports:
      junit: build_ci*/meson-logs/integration.deckard.junit.xml

.nodep: &nodep
  <<: *common
  except:
    refs:
      - /^manager.*$/
  needs: []

# build {{{
.build: &build
  <<: *common
  stage: build
  artifacts:
    when: always
    paths:
      - .local
      - build_ci*
      - pkg
    reports:
      junit: build_ci*/meson-logs/testlog.junit.xml
  after_script:
    - ci/fix-meson-junit.sh build_ci*/meson-logs/testlog.junit.xml

archive:
  <<: *build
  script:
    - apkg make-archive

build:
  <<: *build
  script:
    - meson build_ci --default-library=static --prefix=$PREFIX -Dwerror=true -Dextra_tests=enabled
    - ninja -C build_ci
    - ninja -C build_ci install >/dev/null
    - ${MESON_TEST} --suite unit --suite config --suite dnstap --no-suite snowflake

build-knot32:
  <<: *build
  image: $CI_REGISTRY/knot/knot-resolver/ci/debian-11:knot-3.2
  script:
    - meson build_ci_knot32 --default-library=static --prefix=$PREFIX -Dwerror=true -Dextra_tests=enabled
    - ninja -C build_ci_knot32
    - ninja -C build_ci_knot32 install >/dev/null
    - ${MESON_TEST} --suite unit --suite config --suite dnstap --no-suite snowflake

build-asan:
  <<: *build
  except:
    refs:
      - /^manager.*$/
  script:
      # "undefined" sanitizer causes C++ issues when loading ahocorasick.so in CI
    - CC=clang CXX=clang++ CFLAGS=-fno-sanitize-recover=all CXXFLAGS=-fno-sanitize=undefined meson build_ci_asan --default-library=static --prefix=$PREFIX -Db_sanitize=address,undefined -Dextra_tests=enabled
    - ninja -C build_ci_asan
    - ninja -C build_ci_asan install >/dev/null
      # TODO _leaks: not sure what exactly is wrong in leak detection on config tests
      # TODO skip_asan: all three of these disappear locally when using gcc 9.1 (except some leaks)
    - MESON_TESTTHREADS=1 ASAN_OPTIONS=detect_leaks=0 ${MESON_TEST} --suite unit --suite config --suite dnstap --no-suite skip_asan --no-suite snowflake

build:macOS:
  <<: *nodep
  only:
    refs:
<<<<<<< HEAD
      - /^manager.*$/
      - branches@knot/security/knot-resolver
=======
      - branches@knot/knot-resolver
>>>>>>> 9aa49197
  stage: build
  when: delayed
  start_in: 3 minutes  # allow some time for mirroring, job creation
  script:
    - ci/gh_actions.py ${CI_COMMIT_REF_NAME} ${CI_COMMIT_SHA}

docker:
  <<: *nodep
  stage: build
  image: docker:latest
  <<: *multi_platform
  only:
    refs:
      - branches@knot/knot-resolver
  tags:
    - ${PLATFORM}
    - dind
  variables:
    DOCKER_IMAGE_NAME: knot-resolver-test:${CI_COMMIT_SHA}
  script:
    - docker build --no-cache -t ${DOCKER_IMAGE_NAME} .
    - echo "quit()" | docker run -i ${DOCKER_IMAGE_NAME}
  after_script:  # remove dangling images to avoid running out of disk space
    - docker rmi ${DOCKER_IMAGE_NAME}
    - docker rmi $(docker images -f "dangling=true" -q)

sonarcloud:
  <<: *nodep
  stage: build
  only:
    - tags
    - master@knot/knot-resolver
  script:
    - meson build_sonarcloud --default-library=static --prefix=$PREFIX
    - build-wrapper-linux-x86-64 --out-dir bw-output ninja -C build_sonarcloud
    - >
        sonar-scanner
        -Dsonar.organization=cz-nic
        -Dsonar.projectKey=CZ-NIC_knot-resolver
        -Dsonar.sources=.
        -Dsonar.cfamily.build-wrapper-output=bw-output
        -Dsonar.host.url=https://sonarcloud.io
        -Dsonar.projectVersion="$(git describe)"
# }}}

# sanity {{{
.sanity: &sanity
  <<: *nodep
  stage: sanity

authors:
  <<: *sanity
  only:
    refs:
      - /^release.*$/
  script:
    - LC_ALL=en_US.UTF-8 scripts/update-authors.sh

news:
  <<: *sanity
  only:
    refs:
      - /^release.*$/
  script:
    - head -n 1 NEWS | grep -q $(date +%Y-%m-%d)

trivial_checks: # aggregated to save some processing
  <<: *sanity
  script:
    - ci/no_assert_check.sh
    - ci/deckard_commit_check.sh

doc:
  <<: *sanity
  script:
    - meson build_doc -Ddoc=enabled
    - ninja -C build_doc doc-strict
  artifacts:
    expire_in: 6 hour
    paths:
      - doc/html

lint:other:
  <<: *sanity
  script:
    - meson build_ci_lint &>/dev/null
    - ninja -C build_ci* pylint
    - ninja -C build_ci* flake8
    - ninja -C build_ci* luacheck

lint:pedantic:
  <<: *after_build
  stage: sanity
  script:
    - meson build_pedantic_gcc -Dwerror=true -Dc_args='-Wpedantic' -Dextra_tests=enabled
    - ninja -C build_pedantic_gcc
    - >
      CC=clang CXX=clang++ meson build_pedantic_clang -Dwerror=true -Dextra_tests=enabled -Dc_args='
      -Wpedantic -Wno-newline-eof -Wno-gnu-zero-variadic-macro-arguments -Wno-gnu-folding-constant'
    - ninja -C build_pedantic_clang

lint:scan-build:
  <<: *after_build
  # TODO migrate lint to debian-11
  image: $CI_REGISTRY/knot/knot-resolver/ci/debian-buster:knot-$KNOT_VERSION
  before_script:
  # -- end TODO
  stage: sanity
  artifacts:
    when: on_failure
    expire_in: '1 day'
    paths:
      - build_ci*/meson-logs/scanbuild
  script:
    - export SCANBUILD="$(realpath ./scripts/run-scanbuild-with-args.sh)"
    - ninja -C build_ci* scan-build || true
    - test "$(ls build_ci*/meson-logs/scanbuild/*/report-*.html | wc -l)" = 24 # we have this many errors ATM :-)

lint:tidy:
  <<: *after_build
  # TODO migrate lint to debian-11
  image: $CI_REGISTRY/knot/knot-resolver/ci/debian-buster:knot-$KNOT_VERSION
  before_script:
  # -- end TODO
  stage: sanity
  script:
    - ninja -C build_ci* tidy

# Coverity reference: https://www.synopsys.com/blogs/software-security/integrating-coverity-scan-with-gitlab-ci/
lint:coverity:
  <<: *sanity
  image: $CI_REGISTRY/knot/knot-resolver/ci/debian-11-coverity:knot-$KNOT_VERSION
  only:
    refs:
      - nightly@knot/knot-resolver
      - coverity@knot/knot-resolver
  script:
    - meson build_ci_cov --prefix=$PREFIX
    - /opt/cov-analysis/bin/cov-build --dir cov-int ninja -C build_ci_cov
    - tar cfz cov-int.tar.gz cov-int
    - curl https://scan.coverity.com/builds?project=$COVERITY_SCAN_PROJECT_NAME
      --form token=$COVERITY_SCAN_TOKEN --form email="knot-resolver@labs.nic.cz"
      --form file=@cov-int.tar.gz --form version="`git describe --tags`"
      --form description="`git describe --tags` / $CI_COMMIT_TITLE / $CI_COMMIT_REF_NAME:$CI_PIPELINE_ID"

.kres-gen: &kres-gen
  <<: *sanity
  script:
    - meson build_ci_lib --prefix=$PREFIX -Dkres_gen_test=false
    - ninja -C build_ci_lib daemon/kresd
    - ninja -C build_ci_lib kres-gen
    - git diff --quiet || (git diff; exit 1)
kres-gen-30:
  <<: *kres-gen
  image: $CI_REGISTRY/knot/knot-resolver/ci/debian-11:knot-3.0
kres-gen-31:
  <<: *kres-gen
  image: $CI_REGISTRY/knot/knot-resolver/ci/debian-11:knot-3.1
kres-gen-32:
  <<: *kres-gen
  image: $CI_REGISTRY/knot/knot-resolver/ci/debian-11:knot-3.2

root.hints:
  <<: *sanity
  only:
    refs:
      - /^release.*$/
  script:
    - scripts/update-root-hints.sh
# }}}

# test {{{
.test_flaky: &test_flaky
  <<: *after_build
  stage: test
  retry:
    max: 1
    when:
      - script_failure

deckard:
  <<: *test_flaky
  only:  # trigger job only in repos under our control (privileged runner required)
    - branches@knot/knot-resolver
    - branches@knot/security/knot-resolver
  tags:
    - privileged
    - amd64
  variables:
    TMPDIR: $CI_PROJECT_DIR
  script:
    - ${MESON_TEST} --suite integration

respdiff:basic:
  <<: *after_build
  stage: test
  needs:
    - build-asan
  script:
    - ulimit -n "$(ulimit -Hn)" # applies only for kresd ATM
    - ./ci/respdiff/start-resolvers.sh
    - ./ci/respdiff/run-respdiff-tests.sh udp
    - $PREFIX/sbin/kres-cache-gc -c . -u 0  # simple GC sanity check
    - cat results/respdiff.txt
    - echo 'test if mismatch rate < 1.0 %'
    - grep -q '^target disagrees.*0\.[0-9][0-9] %' results/respdiff.txt
  after_script:
    - killall --wait kresd
  artifacts:
    when: always
    paths:
      - kresd.log*
      - results/*.txt
      - results/*.png
      - results/respdiff.db/data.mdb*
      - ./*.info

test:valgrind:
  <<: *test_flaky
  script:
    - ${MESON_TEST} --suite unit --suite config --no-suite snowflake --wrap="valgrind --leak-check=full --trace-children=yes --quiet --suppressions=/lj.supp"
    - MESON_TESTTHREADS=1 ${MESON_TEST} --wrap="valgrind --leak-check=full --trace-children=yes --quiet --suppressions=/lj.supp" --suite snowflake

pkgtest:
  stage: test
  trigger:
    include: ci/pkgtest.yaml
    strategy: depend
  needs:
    - build
  variables: # https://gitlab.nic.cz/help/ci/yaml/README.md#artifact-downloads-to-child-pipelines
    PARENT_PIPELINE_ID: $CI_PIPELINE_ID
  except:
    refs:
      - master@knot/knot-resolver
      - master@knot/security/knot-resolver
      - tags
    variables:
      - $SKIP_CI == "1"

manager:
  stage: test
  needs: []
  trigger:
    include: manager/.gitlab-ci.yml
    strategy: depend
  except:
    refs:
      - master@knot/knot-resolver
      - master@knot/security/knot-resolver
      - tags
    variables:
      - $SKIP_CI == "1"

pytests:
  <<: *common
  except:
    refs:
    - /^manager.*$/
  # these are executed on LXC runners to increase stability
  image: $CI_REGISTRY/knot/knot-resolver/ci/lxc-debian-11:knot-$KNOT_VERSION
  only:
    refs:
      - branches@knot/knot-resolver
  needs: []
  tags:
    - lxc
    - amd64
  before_script:
    # build-asan artifacts can't be reused (different container is used)
    - CC=clang CXX=clang++ CFLAGS=-fno-sanitize-recover=all CXXFLAGS=-fno-sanitize=undefined meson build_ci_asan --default-library=static --prefix=$PREFIX -Db_sanitize=address,undefined -Dextra_tests=enabled
    - ninja -C build_ci_asan
    - ninja -C build_ci_asan install >/dev/null
  # END lxc specific section
  artifacts:
    when: always
    paths:
      - build_ci*/meson-logs/testlog*.txt
      - tests/pytests/*.html
      - tests/pytests/*.junit.xml
    reports: # Can't have multiple junit XMLs?
      junit: tests/pytests/pytests.parallel.junit.xml
  script:
    - ${MESON_TEST} --suite pytests
# }}}

# respdiff {{{
.condor: &condor
  <<: *common
  except:
    refs:
      - /^manager.*$/
  needs:
    - job: deckard
      artifacts: false
    - job: respdiff:basic
      artifacts: false
  only:  # trigger job only in repos under our control
    - branches@knot/knot-resolver
    - branches@knot/security/knot-resolver
  tags:
    - condor

.respdiff:  &respdiff
  <<: *condor
  stage: respdiff
  script:
    - git diff-index --name-only origin/master | grep -qEv '^(AUTHORS|ci/|config.mk|COPYING|distro/|doc/|etc/|NEWS|README.md|scripts/|tests/|\.gitignore|\.gitlab-ci\.yml|\.travis\.yml)' || test $RESPDIFF_FORCE -gt 0 || exit 0
    - test ! -f /var/tmp/respdiff-jobs/buffer/buffer_$RESPDIFF_TEST_stats.json || test $RESPDIFF_FORCE -gt 0 || ( echo "Reference unstable, try again in ~3h or use RESPDIFF_FORCE=1."; exit 1 )
    - export LABEL=gl$(date +%s)
    - export COMMITDIR="/var/tmp/respdiff-jobs/$(git rev-parse --short HEAD)-$LABEL"
    - export TESTDIR="$COMMITDIR/$RESPDIFF_TEST"
    - ln -s $COMMITDIR respdiff_commitdir
    - >
      sudo -u respdiff /var/opt/respdiff/contrib/job_manager/submit.py -w
      -p $RESPDIFF_PRIORITY
      -c $RESPDIFF_COUNT
      $(sudo -u respdiff /var/opt/respdiff/contrib/job_manager/create.py
      "$(git rev-parse --short HEAD)" -l $LABEL -t $RESPDIFF_TEST --knot-branch=$KNOT_VERSION
      --respdiff-stats /var/tmp/respdiff-jobs/ref_current/*_${RESPDIFF_TEST}_stats.json)
    - for f in $TESTDIR/*.json; do test -s "$f" || (cat $TESTDIR/*stderr*; cat $TESTDIR/j*_docker.txt; exit 1); done
    - sudo -u respdiff /var/opt/respdiff/contrib/job_manager/plot_ref.sh $TESTDIR/.. /var/tmp/respdiff-jobs/ref_current $RESPDIFF_TEST
  after_script:
    - 'cp -t . respdiff_commitdir/$RESPDIFF_TEST/j* ||:'
    - 'cp -t . respdiff_commitdir/*$RESPDIFF_TEST*.png ||:'
    - 'cat respdiff_commitdir/$RESPDIFF_TEST/*histogram.tar.gz | tar -xf - -i ||:'
  artifacts:
    when: always
    expire_in: 1 week
    paths:
      - ./j*
      - ./*.png
      - ./*histogram/*

fwd-tls6-kresd.udp6:
  <<: *respdiff
  variables:
    RESPDIFF_TEST: shortlist.fwd-tls6-kresd.udp6

fwd-udp6-kresd.udp6:
  <<: *respdiff
  variables:
    RESPDIFF_TEST: shortlist.fwd-udp6-kresd.udp6

iter.udp6:
  <<: *respdiff
  variables:
    RESPDIFF_TEST: shortlist.iter.udp6

iter.tls6:
  <<: *respdiff
  variables:
    RESPDIFF_TEST: shortlist.iter.tls6

fwd-udp6-unbound.udp6:
  <<: *respdiff
  variables:
    RESPDIFF_TEST: shortlist.fwd-udp6-unbound.udp6

fwd-udp6-unbound.tcp6:
  <<: *respdiff
  variables:
    RESPDIFF_TEST: shortlist.fwd-udp6-unbound.tcp6

fwd-udp6-unbound.tls6:
  <<: *respdiff
  variables:
    RESPDIFF_TEST: shortlist.fwd-udp6-unbound.tls6

.resperf:  &resperf
  <<: *condor
  stage: respdiff
  script:
    - git diff-index --name-only origin/master | grep -qEv '^(AUTHORS|ci/|config.mk|COPYING|distro/|doc/|etc/|NEWS|README.md|scripts/|tests/|\.gitignore|\.gitlab-ci\.yml|\.travis\.yml)' || test $RESPERF_FORCE -gt 0 || exit 0
    - export LABEL=gl$(date +%s)
    - export COMMITDIR="/var/tmp/respdiff-jobs/$(git rev-parse --short HEAD)-$LABEL"
    - export TESTDIR="$COMMITDIR/$RESPERF_TEST"
    - ln -s $COMMITDIR resperf_commitdir
    - >
      sudo -u respdiff /var/opt/respdiff/contrib/job_manager/submit.py -w
      $(sudo -u respdiff /var/opt/respdiff/contrib/job_manager/create.py
      "$(git rev-parse --short HEAD)" -l $LABEL --asan -t $RESPERF_TEST --knot-branch=$KNOT_VERSION)
    - export EXITCODE=$(cat $TESTDIR/j*_exitcode)
    - if [[ "$EXITCODE" == "0" ]]; then cat $TESTDIR/j*_resperf.txt; else cat $TESTDIR/j*_docker.txt; fi
    - exit $EXITCODE
  after_script:
    - 'cp -t . resperf_commitdir/$RESPERF_TEST/j* ||:'
  artifacts:
    when: always
    expire_in: 1 week
    paths:
      - ./j*

rp:fwd-tls6.udp-asan:
  <<: *resperf
  variables:
    RESPERF_TEST: resperf.fwd-tls6.udp

rp:fwd-udp6.udp-asan:
  <<: *resperf
  variables:
    RESPERF_TEST: resperf.fwd-udp6.udp

rp:iter.udp-asan:
  <<: *resperf
  variables:
    RESPERF_TEST: resperf.iter.udp
# }}}

# deploy {{{
# copy snapshot of current master to nightly branch for further processing
# (this is workaround for missing complex conditions for job limits in Gitlab)
nightly:copy:
  stage: deploy
  needs: []
  only:
    variables:
      - $CREATE_NIGHTLY == "1"
    refs:
      - master@knot/knot-resolver
  script:
    - 'tmp_file=$(mktemp)'
    # delete nightly branch
    - 'STATUS=$(curl --request PUT --header "PRIVATE-TOKEN: $GITLAB_API_TOKEN" -s -o ${tmp_file} -w "%{http_code}" "https://gitlab.nic.cz/api/v4/projects/147/repository/branches/nightly/unprotect")'
    - '[ "x${STATUS}" == "x200" ] || { cat ${tmp_file}; rm ${tmp_file}; exit 1; }'
    # no output from DELETE command
    - 'STATUS=$(curl --request DELETE --header "PRIVATE-TOKEN: $GITLAB_API_TOKEN" -s -o ${tmp_file} -w "%{http_code}" "https://gitlab.nic.cz/api/v4/projects/147/repository/branches/nightly")'
    # recreate nightly branch from current master
    - 'STATUS=$(curl --request POST --header "PRIVATE-TOKEN: $GITLAB_API_TOKEN" -s -o ${tmp_file} -w "%{http_code}" "https://gitlab.nic.cz/api/v4/projects/147/repository/branches?branch=nightly&ref=master")'
    - '[ "x${STATUS}" == "x201" ] || { cat ${tmp_file}; rm ${tmp_file}; exit 1; }'
    - 'STATUS=$(curl --request PUT --header "PRIVATE-TOKEN: $GITLAB_API_TOKEN" -s -o ${tmp_file} -w "%{http_code}" "https://gitlab.nic.cz/api/v4/projects/147/repository/branches/nightly/protect")'
    - '[ "x${STATUS}" == "x200" ] || { cat ${tmp_file}; rm ${tmp_file}; exit 1; }'
    - 'rm ${tmp_file}'

obs:trigger: &obs_trigger
  stage: deploy
  only:
    variables:
      - $OBS_REPO
  dependencies:  # wait for previous stages to finish
    - archive
  environment:
    name: OBS/$OBS_REPO
    url: https://build.opensuse.org/package/show/home:CZ-NIC:$OBS_REPO/knot-resolver
  tags:
    - condor
  allow_failure: false  # required to make when: manual action blocking
  script:
    - scripts/make-obs.sh
    - echo y | scripts/build-in-obs.sh $OBS_REPO

obs:release:
  <<: *obs_trigger
  only:
    - tags
  variables:
    OBS_REPO: knot-resolver-latest
  when: manual

obs:odvr:
  <<: *obs_trigger
  stage: pkgtest  # last stage to ensure it doesn't block anything
  only:
    - tags
  variables:
    OBS_REPO: knot-resolver-odvr
  when: manual
# }}}

# pkgtest {{{
.deploytest: &deploytest
  stage: pkgtest
  only:
    variables:
      - $OBS_REPO =~ /^knot-resolver-devel|knot-dns-devel|knot-resolver-testing$/
      - $CI_COMMIT_TAG
  dependencies: []  # wait for previous stages to finish
  variables:
    OBS_REPO: knot-resolver-latest
  when: delayed
  start_in: 3 minutes  # give OBS build some time
  tags:
    - condor

obs:build:all:
  <<: *deploytest
  only:
    variables:
      - $OBS_REPO =~ /^knot-resolver-devel|knot-dns-devel|knot-resolver-testing|knot-resolver-odvr$/
      - $CI_COMMIT_TAG
  allow_failure: true
  script:
    - "osc results home:CZ-NIC:$OBS_REPO knot-resolver -w"
    - version=$(sed 's/^v//' <(git describe --exact-match HEAD || git rev-parse --short HEAD) )
    - > # check version only for one (reliable) repo to avoid false negatives
      ! osc ls -b home:CZ-NIC:$OBS_REPO knot-resolver Debian_9.0 x86_64 | \
        grep -E '(rpm|deb|tar\.xz)$' | grep -v $version || \
        (echo "ERROR: version mismatch"; exit 1)
    - >
      ! osc results home:CZ-NIC:$OBS_REPO knot-resolver --csv | \
        grep -Ev 'disabled|excluded|Rawhide|CentOS_8_EPEL' | grep -v 'succeeded' -q || \
        (echo "ERROR: build(s) failed"; exit 1)

.distrotest: &distrotest
  <<: *deploytest
  # Description of the distrotest script workflow:
  # 1. wait for OBS package build to complete
  # 2. check the OBS build suceeded
  # 3. set up some variables, dir names etc.
  # 4. create a symlink with predictable name to export artifacts afterwards
  # 5. create an HTCondor job and submit it to a HTCondor cluster
  # 6. check exit code from condor, optionally display one of the logs and end the job with same exit code
  script:
    - "osc results home:CZ-NIC:$OBS_REPO knot-resolver -a x86_64 -r $DISTROTEST_REPO -w"
    - >
      osc results home:CZ-NIC:$OBS_REPO knot-resolver -a x86_64 -r $DISTROTEST_REPO --csv | grep 'succeeded|$' -q || \
        (echo "ERROR: build failed"; exit 1)
    - export LABEL="gl$(date +%s)_$OBS_REPO"
    - export COMMITDIR="/var/tmp/respdiff-jobs/$(git rev-parse --short HEAD)-$LABEL"
    - export TESTDIR="$COMMITDIR/distrotest.$DISTROTEST_NAME"
    - ln -s $COMMITDIR distrotest_commitdir
    - sudo -u respdiff /var/opt/respdiff/contrib/job_manager/submit.py -w
      -p $DISTROTEST_PRIORITY
      $(sudo -u respdiff /var/opt/respdiff/contrib/job_manager/create.py
        "$(git rev-parse --short HEAD)" -l $LABEL -t distrotest.$DISTROTEST_NAME
        --obs-repo $OBS_REPO)
    - export EXITCODE=$(cat $TESTDIR/j*_exitcode)
    - if [[ "$EXITCODE" != "0" ]]; then cat $TESTDIR/j*_{vagrant.log.txt,stdout.txt}; fi
    - exit $EXITCODE
  after_script:
    - 'cp -t . distrotest_commitdir/distrotest.$DISTROTEST_NAME/j* ||:'
  artifacts:
    when: always
    expire_in: 1 week
    paths:
      - ./j*
  retry:
    max: 1
    when:
      - script_failure

obs:rocky8:x86_64:
  <<: *distrotest
  variables:
    OBS_REPO: knot-resolver-latest
    DISTROTEST_NAME: rocky8
    DISTROTEST_REPO: CentOS_8_EPEL

obs:debian9:x86_64:
  <<: *distrotest
  variables:
    OBS_REPO: knot-resolver-latest
    DISTROTEST_NAME: debian9
    DISTROTEST_REPO: Debian_9.0

obs:debian10:x86_64:
  <<: *distrotest
  only:
    variables:
      - $OBS_REPO =~ /^knot-resolver-devel|knot-dns-devel|knot-resolver-testing|knot-resolver-odvr$/
      - $CI_COMMIT_TAG
  variables:
    OBS_REPO: knot-resolver-latest
    DISTROTEST_NAME: debian10
    DISTROTEST_REPO: Debian_10

obs:debian11:x86_64:
  <<: *distrotest
  only:
    variables:
      - $OBS_REPO =~ /^knot-resolver-devel|knot-dns-devel|knot-resolver-testing|knot-resolver-odvr$/
      - $CI_COMMIT_TAG
  variables:
    OBS_REPO: knot-resolver-latest
    DISTROTEST_NAME: debian11
    DISTROTEST_REPO: Debian_11

obs:fedora34:x86_64:
  <<: *distrotest
  variables:
    OBS_REPO: knot-resolver-latest
    DISTROTEST_NAME: fedora34
    DISTROTEST_REPO: Fedora_34

obs:fedora35:x86_64:
  <<: *distrotest
  variables:
    OBS_REPO: knot-resolver-latest
    DISTROTEST_NAME: fedora35
    DISTROTEST_REPO: Fedora_35

obs:leap15:x86_64:
  <<: *distrotest
  variables:
    OBS_REPO: knot-resolver-latest
    DISTROTEST_NAME: leap15
    DISTROTEST_REPO: openSUSE_Leap_15.3

obs:ubuntu1804:x86_64:
  <<: *distrotest
  variables:
    OBS_REPO: knot-resolver-latest
    DISTROTEST_NAME: ubuntu1804
    DISTROTEST_REPO: xUbuntu_18.04

obs:ubuntu2004:x86_64:
  <<: *distrotest
  only:
    variables:
      - $OBS_REPO =~ /^knot-resolver-devel|knot-dns-devel|knot-resolver-testing|knot-resolver-odvr$/
      - $CI_COMMIT_TAG
  variables:
    OBS_REPO: knot-resolver-latest
    DISTROTEST_NAME: ubuntu2004
    DISTROTEST_REPO: xUbuntu_20.04

obs:ubuntu2110:x86_64:
  <<: *distrotest
  variables:
    OBS_REPO: knot-resolver-latest
    DISTROTEST_NAME: ubuntu2110
    DISTROTEST_REPO: xUbuntu_21.10

.packagingtest: &packagingtest
  stage: pkgtest
  only:
    refs:
      - nightly@knot/knot-resolver
  needs: []
  tags:
    - dind
    - amd64
  variables:
    DISTRO: debian_10
  script:
    - pytest -r fEsxX tests/packaging -k $DISTRO

packaging:centos_8:
  <<: *packagingtest
  variables:
    DISTRO: centos_8

packaging:centos_7:
  <<: *packagingtest
  variables:
    DISTRO: centos_7

packaging:fedora_31:
  <<: *packagingtest
  variables:
    DISTRO: fedora_31

packaging:fedora_32:
  <<: *packagingtest
  variables:
    DISTRO: fedora_32

packaging:leap_15.2:
  <<: *packagingtest
  variables:
    DISTRO: leap_15.2

# }}}<|MERGE_RESOLUTION|>--- conflicted
+++ resolved
@@ -133,12 +133,7 @@
   <<: *nodep
   only:
     refs:
-<<<<<<< HEAD
-      - /^manager.*$/
-      - branches@knot/security/knot-resolver
-=======
       - branches@knot/knot-resolver
->>>>>>> 9aa49197
   stage: build
   when: delayed
   start_in: 3 minutes  # allow some time for mirroring, job creation
