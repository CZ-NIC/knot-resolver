--- conflicted
+++ resolved
@@ -34,13 +34,9 @@
 
 build:clang:linux:amd64:
   stage: build
-<<<<<<< HEAD
+  except:
+    - master@knot/knot-resolver
   image: $CI_REGISTRY/knot/knot-resolver/ci/debian-unstable:knot-2.7  # newer Debian for newer Clang
-=======
-  except:
-    - master@knot/knot-resolver
-  image: $CI_REGISTRY/knot/knot-resolver/ci/debian-unstable:knot-2.6  # newer Debian for newer Clang
->>>>>>> e350d14f
   script:
     - rm daemon/lua/kres-gen.lua
     - CXX=clang++-5.0 CC=clang-5.0 make -k all "CFLAGS=-Werror -Wno-error=unused-command-line-argument -ggdb"
@@ -82,13 +78,9 @@
 
 lint:c:
   stage: test
-<<<<<<< HEAD
+  except:
+    - master@knot/knot-resolver
   image: $CI_REGISTRY/knot/knot-resolver/ci/debian-unstable:knot-2.7  # newer Debian for newer Clang
-=======
-  except:
-    - master@knot/knot-resolver
-  image: $CI_REGISTRY/knot/knot-resolver/ci/debian-unstable:knot-2.6  # newer Debian for newer Clang
->>>>>>> e350d14f
   dependencies: []  # do not download build artifacts
   script:
     - make lint-c CLANG_TIDY="clang-tidy-5.0 -quiet"
@@ -98,13 +90,9 @@
 lint:clang-scan-build:
   allow_failure: true  # for now it is just informative
   stage: test
-<<<<<<< HEAD
+  except:
+    - master@knot/knot-resolver
   image: $CI_REGISTRY/knot/knot-resolver/ci/debian-unstable:knot-2.7  # newer Debian for newer Clang
-=======
-  except:
-    - master@knot/knot-resolver
-  image: $CI_REGISTRY/knot/knot-resolver/ci/debian-unstable:knot-2.6  # newer Debian for newer Clang
->>>>>>> e350d14f
   dependencies: []  # do not download build artifacts
   script:
     - MAKEFLAGS="-k -j$(nproc)" SCAN_BUILD="/usr/lib/llvm-5.0/bin/scan-build -o scan-results --status-bugs -no-failure-reports" ./tests/clang_scan_build.sh make
@@ -423,12 +411,7 @@
   dependencies:
     - srpm
   script:
-    # TODO remove once Knot DNS 2.7 packages are available from official distro repos
-    - curl -Lo knot-devel-2.7.0-1.1.x86_64.rpm https://gitlab.labs.nic.cz/knot/knot-resolver/uploads/367e753a5c72421667e46a7dd7aa1434/knot-devel-2.7.0-1.1.x86_64.rpm
-    - curl -Lo knot-2.7.0-1.1.x86_64.rpm https://gitlab.labs.nic.cz/knot/knot-resolver/uploads/cefbd41fdbe94223f4efbe23a96cb422/knot-2.7.0-1.1.x86_64.rpm
-    - curl -Lo knot-libs-2.7.0-1.1.x86_64.rpm https://gitlab.labs.nic.cz/knot/knot-resolver/uploads/4236bcb094c0e87687c2e2d5578a4073/knot-libs-2.7.0-1.1.x86_64.rpm
-    - mock --init --old-chroot -i knot-2.7.0-1.1.x86_64.rpm -i knot-libs-2.7.0-1.1.x86_64.rpm -i knot-devel-2.7.0-1.1.x86_64.rpm -r fedora-27-x86_64
-    - mock --no-clean --old-chroot -r fedora-27-x86_64 --rebuild *.src.rpm
+    - mock --old-chroot -r fedora-27-x86_64 --rebuild *.src.rpm
   after_script:
     - mv /var/lib/mock/fedora-27-x86_64/result fedora-27-x86_64
   artifacts:
@@ -449,12 +432,7 @@
   dependencies:
     - srpm
   script:
-    # TODO remove once Knot DNS 2.7 packages are available from official distro repos
-    - curl -Lo knot-devel-2.7.0-1.1.x86_64.rpm https://gitlab.labs.nic.cz/knot/knot-resolver/uploads/3db20cd3dd0fdc8242f62d629d1abb63/knot-devel-2.7.0-1.1.x86_64.rpm
-    - curl -Lo knot-2.7.0-1.1.x86_64.rpm https://gitlab.labs.nic.cz/knot/knot-resolver/uploads/0a3ca9f3cc1be9e72b4de73ae0e29bef/knot-2.7.0-1.1.x86_64.rpm
-    - curl -Lo knot-libs-2.7.0-1.1.x86_64.rpm https://gitlab.labs.nic.cz/knot/knot-resolver/uploads/11ecf4602a10c46eb9a6e2c50d7c48e1/knot-libs-2.7.0-1.1.x86_64.rpm
-    - mock --init --dnf --old-chroot -i knot-2.7.0-1.1.x86_64.rpm -i knot-libs-2.7.0-1.1.x86_64.rpm -i knot-devel-2.7.0-1.1.x86_64.rpm -r epel-7-x86_64
-    - mock --no-clean --dnf --old-chroot -r epel-7-x86_64 --rebuild *.src.rpm || (cat /var/lib/mock/epel-7-x86_64/result/build.log; false)
+    - mock --dnf --old-chroot -r epel-7-x86_64 --rebuild *.src.rpm || (cat /var/lib/mock/epel-7-x86_64/result/build.log; false)
   after_script:
     - mv /var/lib/mock/epel-7-x86_64/result epel-7-x86_64
   artifacts:
