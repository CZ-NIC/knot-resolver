--- conflicted
+++ resolved
@@ -30,11 +30,7 @@
 deckard:linux:amd64:
   stage: test
   script:
-<<<<<<< HEAD
-    - git submodule update --recursive
-=======
     - git submodule update --init --recursive
->>>>>>> f10f3eb8
     - PREFIX=$(pwd)/.local MAKEFLAGS="--jobs $(nproc) --keep-going" make check-integration
   dependencies:
     - build:linux:amd64
