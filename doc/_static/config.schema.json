--- conflicted
+++ resolved
@@ -1039,47 +1039,21 @@
             "description": "List of Forward Zones and its configuration.",
             "default": null
         },
-<<<<<<< HEAD
-        "tunnel-filter": {
-            "description": "Block suspected attempts of data exfiltration via DNS tunneling.",
-=======
         "fallback": {
             "description": "Config for fallback on resolution failure.",
->>>>>>> 36b97a5b
             "type": "object",
             "properties": {
                 "enable": {
                     "type": "boolean",
-<<<<<<< HEAD
-                    "description": "enable/disable this filtering",
-                    "default": false
-                },
-                "file": {
-                    "type": [
-                        "string",
-                        "null"
-                    ],
-                    "description": "path to the neural network to be used",
-                    "default": null
-                },
-                "tags": {
-=======
                     "description": "Enable/disable the fallback.",
                     "default": false
                 },
                 "servers": {
->>>>>>> 36b97a5b
                     "type": [
                         "array",
                         "null"
                     ],
                     "items": {
-<<<<<<< HEAD
-                        "type": "string",
-                        "pattern": "^(?!-)[a-z0-9-]*[a-z0-9]+$"
-                    },
-                    "description": "set of tags when to apply the filtering (same as in other local-data)",
-=======
                         "anyOf": [
                             {
                                 "type": "string"
@@ -1159,18 +1133,48 @@
                         ]
                     },
                     "description": "Forward servers configuration for fallback.",
->>>>>>> 36b97a5b
                     "default": null
                 }
             },
             "default": {
                 "enable": false,
-<<<<<<< HEAD
+                "servers": null
+            }
+        },
+        "tunnel-filter": {
+            "description": "Block suspected attempts of data exfiltration via DNS tunneling.",
+            "type": "object",
+            "properties": {
+                "enable": {
+                    "type": "boolean",
+                    "description": "enable/disable this filtering",
+                    "default": false
+                },
+                "file": {
+                    "type": [
+                        "string",
+                        "null"
+                    ],
+                    "description": "path to the neural network to be used",
+                    "default": null
+                },
+                "tags": {
+                    "type": [
+                        "array",
+                        "null"
+                    ],
+                    "items": {
+                        "type": "string",
+                        "pattern": "^(?!-)[a-z0-9-]*[a-z0-9]+$"
+                    },
+                    "description": "set of tags when to apply the filtering (same as in other local-data)",
+                    "default": null
+                }
+            },
+            "default": {
+                "enable": false,
                 "file": null,
                 "tags": null
-=======
-                "servers": null
->>>>>>> 36b97a5b
             }
         },
         "cache": {
