# SPDX-License-Identifier: GPL-3.0-or-later
# -*- coding: utf-8 -*-

import os
import re
import subprocess

import sphinx_rtd_theme

# -- General configuration -----------------------------------------------------

if os.environ.get('READTHEDOCS', None) == 'True':
    subprocess.call('doxygen')

# Add any Sphinx extension module names here, as strings.
extensions = [
    'sphinx.ext.todo',
    'sphinx.ext.viewcode',
    'sphinx_tabs.tabs',
    'breathe',
    'sphinx_mdinclude',
]

# Breathe configuration
breathe_projects = {"libkres": "doxyxml"}
breathe_default_project = "libkres"
breathe_domain_by_extension = {"h": "c"}

# The suffix of source filenames.
source_suffix = '.rst'
master_doc = 'index'

# General information about the project.
project = u'Knot Resolver'
<<<<<<< HEAD
copyright = u'2014-2022 CZ.NIC labs'
=======
copyright = u'CZ.NIC labs'
>>>>>>> 9dd0cea7
with open('../meson.build') as f:
    for line in f:
        match = re.match(r"\s*version\s*:\s*'([^']+)'.*", line)
        if match is not None:
            version = match.groups()[0]
release = version

# List of patterns, relative to source directory, that match files and
# directories to ignore when looking for source files.
exclude_patterns = ['_build']

# The name of the Pygments (syntax highlighting) style to use.
pygments_style = 'sphinx'
highlight_language = 'c'
primary_domain = 'py'

# -- Options for HTML output ---------------------------------------------------

# Add any paths that contain custom static files (such as style sheets) here,
# relative to this directory. They are copied after the builtin static files,
# so a file named "default.css" will overwrite the builtin "default.css".
html_static_path = ['_static']

# Output file base name for HTML help builder.
htmlhelp_basename = 'apidoc'

# Theme
html_theme = 'sphinx_rtd_theme'
html_theme_path = [sphinx_rtd_theme.get_html_theme_path()]

html_theme_options = {
    'logo_only': True,  # if we have a html_logo below, this shows only the logo with no title text
    # ToC options
    'collapse_navigation': False,
    'sticky_navigation': True,
}
html_logo = '_static/logo-negativ.svg'
html_style = 'css/custom.css'

# -- Options for LaTeX output --------------------------------------------------

# Grouping the document tree into LaTeX files. List of tuples
# (source start file, target name, title, author, documentclass [howto/manual]).
latex_documents = [
  ('index', 'format.tex', u'Knot Resolver',
   u'CZ.NIC Labs', 'manual'),
]

# -- Options for manual page output --------------------------------------------

# One entry per manual page. List of tuples
# (source start file, name, description, authors, manual section).
man_pages = [
    ('index', 'libkres', u'libkres documentation',
     [u'CZ.NIC Labs'], 1)
]

# -- Options for Texinfo output ------------------------------------------------

# Grouping the document tree into Texinfo files. List of tuples
# (source start file, target name, title, author,
#  dir menu entry, description, category)
texinfo_documents = [
    ('index', 'knot-resolver', u'Knot Resolver', u'CZ.NIC Labs',
     'Knot Resolver', 'Caching DNS resolver.', 'Network services'),
]

# reStructuredText that will be included at the beginning of every source file that is read.
# This is a possible place to add substitutions that should be available in every file.
rst_prolog = """
.. |yaml| replace:: YAML
.. |lua| replace:: Lua
"""<|MERGE_RESOLUTION|>--- conflicted
+++ resolved
@@ -32,11 +32,7 @@
 
 # General information about the project.
 project = u'Knot Resolver'
-<<<<<<< HEAD
-copyright = u'2014-2022 CZ.NIC labs'
-=======
 copyright = u'CZ.NIC labs'
->>>>>>> 9dd0cea7
 with open('../meson.build') as f:
     for line in f:
         match = re.match(r"\s*version\s*:\s*'([^']+)'.*", line)
