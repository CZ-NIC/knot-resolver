/* SPDX-License-Identifier: GPL-3.0-or-later */
#include <assert.h>
#include <signal.h>
#include <stdio.h>
#include <stdlib.h>
#include <unistd.h>

#include <lib/defines.h>
#include <libknot/libknot.h>

#include "kresconfig.h"
#include "kr_cache_gc.h"

#ifdef ENABLE_SYSREPO

#include <poll.h>
#include <string.h>

#include <sysrepo.h>
#include <libyang/libyang.h>

#include "modules/sysrepo/common/sysrepo_conf.h"
#include "modules/sysrepo/common/string_helper.h"

#endif

volatile static int killed = 0;

kr_cache_gc_cfg_t cfg = {
	.rw_txn_items = 100,
	.cache_max_usage = 80,
	.cache_to_be_freed = 10
};

static void got_killed(int signum)
{
	(void)signum;
	switch (++killed) {
	case 1:
		break;
	case 2:
		exit(5);
		break;
	case 3:
		abort();
	default:
		assert(0);
	}
}

static void print_help()
{
	printf("Usage: kr_cache_gc -c <resolver_cache> [ optional params... ]\n");
	printf("Optional params:\n");
	printf(" -d <garbage_interval(millis)>\n");
	printf(" -l <deletes_per_txn>\n");
	printf(" -m <rw_txn_duration(usecs)>\n");
	printf(" -u <cache_max_usage(percent)>\n");
	printf(" -f <cache_to_be_freed(percent-of-current-usage)>\n");
	printf(" -w <wait_next_rw_txn(usecs)>\n");
	printf(" -t <temporary_memory(MBytes)>\n");
	printf(" -n (= dry run)\n");
}

static long get_nonneg_optarg()
{
	char *end;
	const long result = strtol(optarg, &end, 10);
	if (result >= 0 && end && *end == '\0')
		return result;
	// not OK
	print_help();
	exit(2);
}

#ifdef ENABLE_SYSREPO

static int get_gc_version_cb(sr_session_ctx_t *session, const char *module_name, const char *xpath,
const char *request_xpath, uint32_t request_id, struct lyd_node **parent, void *private_data)
{
	const char *gc_version_xpath = XPATH_GC"/version";

	if (!strcmp(module_name, YM_COMMON) && !strcmp(xpath, gc_version_xpath))
	{
<<<<<<< HEAD
		lyd_new_path(*parent, NULL, gc_version_xpath, PACKAGE_VERSION, 0, 0);
=======
		lyd_new_path(*parent, NULL, gc_version_xpath, KR_CACHE_GC_VERSION, 0, 0);
>>>>>>> e4ceb224
	}
	return SR_ERR_OK;
}

static int cache_storage_change_cb(sr_session_ctx_t *session, const char *module_name, const char *xpath,
sr_event_t event, uint32_t request_id, void *private_data)
{
	if(event == SR_EV_CHANGE)
	{
		/* validation actions*/
	}
	else if (event == SR_EV_DONE)
	{
		int sr_err = SR_ERR_OK;
		sr_change_oper_t oper;
		sr_val_t *old_value = NULL;
		sr_val_t *new_value = NULL;
		sr_change_iter_t *it = NULL;

		sr_err = sr_get_changes_iter(session, XPATH_BASE"/cache/"YM_KRES":storage" , &it);
		if (sr_err != SR_ERR_OK) goto cleanup;

		while ((sr_get_change_next(session, it, &oper, &old_value, &new_value)) == SR_ERR_OK) {

			strcpy(cfg.cache_path , new_value->data.string_val);

			sr_free_val(old_value);
			sr_free_val(new_value);
		}

		cleanup:
		sr_free_change_iter(it);

		if(sr_err != SR_ERR_OK && sr_err != SR_ERR_NOT_FOUND)
			printf("Error: %s\n",sr_strerror(sr_err));
	}
	else if(event == SR_EV_ABORT)
	{
		/* abortion actions */
	}
	return SR_ERR_OK;
}

static int cache_gc_change_cb(sr_session_ctx_t *session, const char *module_name, const char *xpath,
sr_event_t event, uint32_t request_id, void *private_data)
{
	if(event == SR_EV_CHANGE)
	{
		/* validation actions*/
	}
	else if (event == SR_EV_DONE)
	{
		int sr_err = SR_ERR_OK;
		sr_change_oper_t oper;
		sr_val_t *old_value = NULL;
		sr_val_t *new_value = NULL;
		sr_change_iter_t *it = NULL;

		sr_err = sr_get_changes_iter(session, XPATH_GC"/*/." , &it);
		if (sr_err != SR_ERR_OK) goto cleanup;

		while ((sr_get_change_next(session, it, &oper, &old_value, &new_value)) == SR_ERR_OK) {

			const char *leaf = remove_substr(new_value->xpath, XPATH_GC"/");

			if (!strcmp(leaf, "interval"))
				cfg.gc_interval = new_value->data.uint64_val*1000;
			else if (!strcmp(leaf, "threshold"))
				cfg.cache_max_usage = new_value->data.uint8_val;
			else if (!strcmp(leaf, "release-percentage"))
				cfg.cache_to_be_freed = new_value->data.uint8_val;
			else if (!strcmp(leaf, "temporary-keys-space"))
				cfg.temp_keys_space = new_value->data.uint64_val*1048576;
			else if (!strcmp(leaf, "rw-items"))
				cfg.rw_txn_items = new_value->data.uint64_val;
			else if (!strcmp(leaf, "rw-duration"))
				cfg.rw_txn_duration = new_value->data.uint64_val;
			else if (!strcmp(leaf, "rw-delay"))
				cfg.rw_txn_delay = new_value->data.uint64_val;
			else if (!strcmp(leaf, "dry-run"))
				cfg.dry_run = new_value->data.bool_val;
			else
				printf("Uknown configuration option: %s\n", leaf);

			sr_free_val(old_value);
			sr_free_val(new_value);
		}

		cleanup:
		sr_free_change_iter(it);

		if(sr_err != SR_ERR_OK && sr_err != SR_ERR_NOT_FOUND)
			printf("Error: %s\n",sr_strerror(sr_err));
	}
	else if(event == SR_EV_ABORT)
	{
		/* abortion actions */
	}
	return SR_ERR_OK;
}

#endif

int main(int argc, char *argv[])
{
	printf("Knot Resolver Cache Garbage Collector, version %s\n", PACKAGE_VERSION);
	if (setvbuf(stdout, NULL, _IONBF, 0) || setvbuf(stderr, NULL, _IONBF, 0)) {
		fprintf(stderr, "Failed to to set output buffering (ignored): %s\n",
				strerror(errno));
		fflush(stderr);
	}

	signal(SIGTERM, got_killed);
	signal(SIGKILL, got_killed);
	signal(SIGPIPE, got_killed);
	signal(SIGCHLD, got_killed);
	signal(SIGINT, got_killed);

	int o;
	while ((o = getopt(argc, argv, "hnc:d:l:m:u:f:w:t:")) != -1) {
		switch (o) {
		case 'c':
			cfg.cache_path = optarg;
			break;
		case 'd':
			cfg.gc_interval = get_nonneg_optarg();
			cfg.gc_interval *= 1000;
			break;
		case 'l':
			cfg.rw_txn_items = get_nonneg_optarg();
			break;
		case 'm':
			cfg.rw_txn_duration = get_nonneg_optarg();
			break;
		case 'u':
			cfg.cache_max_usage = get_nonneg_optarg();
			break;
		case 'f':
			cfg.cache_to_be_freed = get_nonneg_optarg();
			break;
		case 'w':
			cfg.rw_txn_delay = get_nonneg_optarg();
			break;
		case 't':
			cfg.temp_keys_space = get_nonneg_optarg();
			cfg.temp_keys_space *= 1048576;
			break;
		case 'n':
			cfg.dry_run = true;
			break;
		case ':':
		case '?':
		case 'h':
			print_help();
			return 1;
		default:
			assert(0);
		}
	}

	if (cfg.cache_path == NULL) {
		print_help();
		return 1;
	}

<<<<<<< HEAD
	int exit_code = 0;
	kr_cache_gc_state_t *gc_state = NULL;
=======
>>>>>>> e4ceb224
	#ifdef ENABLE_SYSREPO
	int fd;
	int rv = SR_ERR_OK;
	struct pollfd fds[1];
	sr_conn_ctx_t *sr_connection = NULL;
	sr_session_ctx_t *sr_session = NULL;
	sr_subscription_ctx_t *sr_subscription = NULL;

	rv = sr_connect(0, &sr_connection);
	if (rv != SR_ERR_OK) goto sr_error;

	rv = sr_session_start(sr_connection, SR_DS_RUNNING, &sr_session);
	if (rv != SR_ERR_OK) goto sr_error;

	/* config data subscriptions*/
	rv = sr_module_change_subscribe(sr_session, YM_COMMON, XPATH_GC, cache_gc_change_cb, NULL, 0, SR_SUBSCR_NO_THREAD|SR_SUBSCR_ENABLED, &sr_subscription);
	if (rv != SR_ERR_OK) goto sr_error;

	rv = sr_module_change_subscribe(sr_session, YM_COMMON, XPATH_BASE"/cache/"YM_KRES":storage", cache_storage_change_cb, NULL, 0, SR_SUBSCR_NO_THREAD|SR_SUBSCR_ENABLED|SR_SUBSCR_CTX_REUSE, &sr_subscription);
	if (rv != SR_ERR_OK) goto sr_error;

	/* state data subscriptions*/
	rv = sr_oper_get_items_subscribe(sr_session, YM_COMMON, XPATH_GC"/version", get_gc_version_cb, NULL, SR_SUBSCR_NO_THREAD|SR_SUBSCR_CTX_REUSE, &sr_subscription);
	if (rv != SR_ERR_OK) goto sr_error;

	/* get file descriptor */
	rv = sr_get_event_pipe(sr_subscription, &fd);
	if (rv != SR_ERR_OK) goto sr_error;

	fds[0].fd = fd;
	fds[0].events = POLLIN;

	#endif

	do {
		int ret = kr_cache_gc(&cfg, &gc_state);
		// ENOENT: kresd may not be started yet or cleared the cache now
		if (ret && ret != -ENOENT) {
			printf("Error (%s)\n", knot_strerror(ret));
<<<<<<< HEAD
			exit_code = 10;

			#ifdef ENABLE_SYSREPO
				goto cleanup;
			#else
				break;
=======
			#ifdef ENABLE_SYSREPO
				rv = 10;
				goto cleanup;
			#else
				return 10;
>>>>>>> e4ceb224
			#endif
		}

		#ifdef ENABLE_SYSREPO
			int poll_res = poll(fds, 1, (int)cfg.gc_interval/1000);
			if(poll_res > 0)
				sr_process_events(sr_subscription, sr_session, NULL);
			else if (poll_res < 0){
				rv = errno;
				if (rv && rv != EINTR)
					printf("Error (%s)\n", strerror(rv));
				goto cleanup;
			}
		#else
			usleep(cfg.gc_interval);
		#endif

	} while (cfg.gc_interval > 0 && !killed);

	#ifdef ENABLE_SYSREPO
		sr_error:
<<<<<<< HEAD
		if (rv != SR_ERR_OK) {
			exit_code = rv;
			printf("Error (%s)\n", sr_strerror(rv));
		}
=======
		if (rv != SR_ERR_OK)
			printf("Error (%s)\n", sr_strerror(rv));
>>>>>>> e4ceb224

		cleanup:
		sr_disconnect(sr_connection);

<<<<<<< HEAD
	#endif

	kr_cache_gc_free_state(&gc_state);

	return exit_code;
=======
		return rv;
	#else
		return 0;
	#endif
>>>>>>> e4ceb224
}<|MERGE_RESOLUTION|>--- conflicted
+++ resolved
@@ -82,11 +82,7 @@
 
 	if (!strcmp(module_name, YM_COMMON) && !strcmp(xpath, gc_version_xpath))
 	{
-<<<<<<< HEAD
 		lyd_new_path(*parent, NULL, gc_version_xpath, PACKAGE_VERSION, 0, 0);
-=======
-		lyd_new_path(*parent, NULL, gc_version_xpath, KR_CACHE_GC_VERSION, 0, 0);
->>>>>>> e4ceb224
 	}
 	return SR_ERR_OK;
 }
@@ -252,11 +248,9 @@
 		return 1;
 	}
 
-<<<<<<< HEAD
 	int exit_code = 0;
 	kr_cache_gc_state_t *gc_state = NULL;
-=======
->>>>>>> e4ceb224
+
 	#ifdef ENABLE_SYSREPO
 	int fd;
 	int rv = SR_ERR_OK;
@@ -296,20 +290,12 @@
 		// ENOENT: kresd may not be started yet or cleared the cache now
 		if (ret && ret != -ENOENT) {
 			printf("Error (%s)\n", knot_strerror(ret));
-<<<<<<< HEAD
 			exit_code = 10;
 
 			#ifdef ENABLE_SYSREPO
 				goto cleanup;
 			#else
 				break;
-=======
-			#ifdef ENABLE_SYSREPO
-				rv = 10;
-				goto cleanup;
-			#else
-				return 10;
->>>>>>> e4ceb224
 			#endif
 		}
 
@@ -331,29 +317,17 @@
 
 	#ifdef ENABLE_SYSREPO
 		sr_error:
-<<<<<<< HEAD
 		if (rv != SR_ERR_OK) {
 			exit_code = rv;
 			printf("Error (%s)\n", sr_strerror(rv));
 		}
-=======
-		if (rv != SR_ERR_OK)
-			printf("Error (%s)\n", sr_strerror(rv));
->>>>>>> e4ceb224
 
 		cleanup:
 		sr_disconnect(sr_connection);
 
-<<<<<<< HEAD
 	#endif
 
 	kr_cache_gc_free_state(&gc_state);
 
 	return exit_code;
-=======
-		return rv;
-	#else
-		return 0;
-	#endif
->>>>>>> e4ceb224
 }