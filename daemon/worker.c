--- conflicted
+++ resolved
@@ -321,7 +321,7 @@
 		req->qsource.size += query->tsig_wire.len;
 	}
 
-<<<<<<< HEAD
+	//FIXME: move this block to kr_request_ensure_answer()
 	uint16_t answer_max2;
 	void *wire = kr_xsk_alloc_wire(&answer_max2);
 	if (!wire) {
@@ -329,12 +329,6 @@
 	}
 	//FIXME: "dealloc" the wire in cases the answer isn't sent (if possible)
 	knot_pkt_t *answer = knot_pkt_new(wire, MIN(answer_max, answer_max2), &req->pool);
-	if (!answer) { /* Failed to allocate answer */
-		return kr_error(ENOMEM);
-	}
-
-=======
->>>>>>> d660b6da
 	knot_pkt_t *pkt = knot_pkt_new(NULL, req->qsource.size, &req->pool);
 	if (!pkt) {
 		return kr_error(ENOMEM);
