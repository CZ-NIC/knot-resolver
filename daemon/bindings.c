/*  Copyright (C) 2015-2017 CZ.NIC, z.s.p.o. <knot-dns@labs.nic.cz>

    This program is free software: you can redistribute it and/or modify
    it under the terms of the GNU General Public License as published by
    the Free Software Foundation, either version 3 of the License, or
    (at your option) any later version.

    This program is distributed in the hope that it will be useful,
    but WITHOUT ANY WARRANTY; without even the implied warranty of
    MERCHANTABILITY or FITNESS FOR A PARTICULAR PURPOSE.  See the
    GNU General Public License for more details.

    You should have received a copy of the GNU General Public License
    along with this program.  If not, see <https://www.gnu.org/licenses/>.
 */

#include <assert.h>
#include <stdint.h>
#include <uv.h>
#include <contrib/cleanup.h>
#include <libknot/descriptor.h>

#include "lib/cache.h"
#include "lib/cdb.h"
#include "lib/utils.h"
#include "daemon/bindings.h"
#include "daemon/worker.h"
#include "daemon/tls.h"

#define xstr(s) str(s)
#define str(s) #s

/** @internal Annotate for static checkers. */
KR_NORETURN int lua_error (lua_State *L);

/** @internal Prefix error with file:line */
static int format_error(lua_State* L, const char *err)
{
	lua_Debug d;
	lua_getstack(L, 1, &d);
	/* error message prefix */
	lua_getinfo(L, "Sln", &d);
	if (strncmp(d.short_src, "[", 1) != 0) {
		lua_pushstring(L, d.short_src);
		lua_pushstring(L, ":");
		lua_pushnumber(L, d.currentline);
		lua_pushstring(L, ": error: ");
		lua_concat(L, 4);
	} else {
		lua_pushstring(L, "error: ");
	}
	/* error message */
	lua_pushstring(L, err);
	lua_concat(L,  2);
	return 1;
}

static inline struct worker_ctx *wrk_luaget(lua_State *L) {
	lua_getglobal(L, "__worker");
	struct worker_ctx *worker = lua_touserdata(L, -1);
	lua_pop(L, 1);
	return worker;
}

/** List loaded modules */
static int mod_list(lua_State *L)
{
	struct engine *engine = engine_luaget(L);
	lua_newtable(L);
	for (unsigned i = 0; i < engine->modules.len; ++i) {
		struct kr_module *module = engine->modules.at[i];
		lua_pushstring(L, module->name);
		lua_rawseti(L, -2, i + 1);
	}
	return 1;
}

/** Load module. */
static int mod_load(lua_State *L)
{
	/* Check parameters */
	int n = lua_gettop(L);
	if (n != 1 || !lua_isstring(L, 1)) {
		format_error(L, "expected 'load(string name)'");
		lua_error(L);
	}
	/* Parse precedence declaration */
	auto_free char *declaration = strdup(lua_tostring(L, 1));
	if (!declaration) {
		return kr_error(ENOMEM);
	}
	const char *name = strtok(declaration, " ");
	const char *precedence = strtok(NULL, " ");
	const char *ref = strtok(NULL, " ");
	/* Load engine module */
	struct engine *engine = engine_luaget(L);
	int ret = engine_register(engine, name, precedence, ref);
	if (ret != 0) {
		if (ret == kr_error(EIDRM)) {
			format_error(L, "referenced module not found");
		} else {
			format_error(L, kr_strerror(ret));
		}
		lua_error(L);
	}

	lua_pushboolean(L, 1);
	return 1;
}

/** Unload module. */
static int mod_unload(lua_State *L)
{
	/* Check parameters */
	int n = lua_gettop(L);
	if (n != 1 || !lua_isstring(L, 1)) {
		format_error(L, "expected 'unload(string name)'");
		lua_error(L);
	}
	/* Unload engine module */
	struct engine *engine = engine_luaget(L);
	int ret = engine_unregister(engine, lua_tostring(L, 1));
	if (ret != 0) {
		format_error(L, kr_strerror(ret));
		lua_error(L);
	}

	lua_pushboolean(L, 1);
	return 1;
}

int lib_modules(lua_State *L)
{
	static const luaL_Reg lib[] = {
		{ "list",   mod_list },
		{ "load",   mod_load },
		{ "unload", mod_unload },
		{ NULL, NULL }
	};

	register_lib(L, "modules", lib);
	return 1;
}

/** Append 'addr = {port = int, udp = bool, tcp = bool}' */
static int net_list_add(const char *key, void *val, void *ext)
{
	lua_State *L = (lua_State *)ext;
	endpoint_array_t *ep_array = val;
	lua_newtable(L);
	for (size_t i = ep_array->len; i--;) {
		struct endpoint *ep = ep_array->at[i];
		lua_pushinteger(L, ep->port);
		lua_setfield(L, -2, "port");
		lua_pushboolean(L, ep->flags & NET_UDP);
		lua_setfield(L, -2, "udp");
		lua_pushboolean(L, ep->flags & NET_TCP);
		lua_setfield(L, -2, "tcp");
		lua_pushboolean(L, ep->flags & NET_TLS);
		lua_setfield(L, -2, "tls");
	}
	lua_setfield(L, -2, key);
	return kr_ok();
}

/** List active endpoints. */
static int net_list(lua_State *L)
{
	struct engine *engine = engine_luaget(L);
	lua_newtable(L);
	map_walk(&engine->net.endpoints, net_list_add, L);
	return 1;
}

/** Listen on an address list represented by the top of lua stack. */
static int net_listen_addrs(lua_State *L, int port, int flags)
{
	/* Case: table with 'addr' field; only follow that field directly. */
	lua_getfield(L, -1, "addr");
	if (!lua_isnil(L, -1)) {
		lua_replace(L, -2);
	} else {
		lua_pop(L, 1);
	}

	/* Case: string, representing a single address. */
	const char *str = lua_tostring(L, -1);
	if (str != NULL) {
		struct engine *engine = engine_luaget(L);
		int ret = network_listen(&engine->net, str, port, flags);
		if (ret != 0) {
			kr_log_info("[system] bind to '%s#%d' %s\n",
					str, port, kr_strerror(ret));
		}
		return ret == 0;
	}

	/* Last case: table where all entries are added recursively. */
	if (!lua_istable(L, -1)) {
		format_error(L, "bad type for address");
		lua_error(L);
		return 0;
	}
	lua_pushnil(L);
	while (lua_next(L, -2)) {
		if (net_listen_addrs(L, port, flags) == 0)
			return 0;
		lua_pop(L, 1);
	}
	return 1;
}

static bool table_get_flag(lua_State *L, int index, const char *key, bool def)
{
	bool result = def;
	lua_getfield(L, index, key);
	if (lua_isboolean(L, -1)) {
		result = lua_toboolean(L, -1);
	}
	lua_pop(L, 1);
	return result;
}

/** Listen on endpoint. */
static int net_listen(lua_State *L)
{
	/* Check parameters */
	int n = lua_gettop(L);
	if (n < 1 || n > 3) {
		format_error(L, "expected one to three arguments; usage:\n"
			     "net.listen(addressses, [port = " xstr(KR_DNS_PORT) ", flags = {tls = (port == " xstr(KR_DNS_TLS_PORT) ")}])\n");
		lua_error(L);
	}

	int port = KR_DNS_PORT;
	if (n > 1 && lua_isnumber(L, 2)) {
		port = lua_tointeger(L, 2);
	}

	bool tls = (port == KR_DNS_TLS_PORT);
	if (n > 2 && lua_istable(L, 3)) {
		tls = table_get_flag(L, 3, "tls", tls);
	}
	int flags = tls ? (NET_TCP|NET_TLS) : (NET_TCP|NET_UDP);
	
	/* Now focus on the first argument. */
	lua_pop(L, n - 1);
	int res = net_listen_addrs(L, port, flags);
	lua_pushboolean(L, res);
	return res;
}

/** Close endpoint. */
static int net_close(lua_State *L)
{
	/* Check parameters */
	int n = lua_gettop(L);
	if (n < 2) {
		format_error(L, "expected 'close(string addr, number port)'");
		lua_error(L);
	}

	/* Open resolution context cache */
	struct engine *engine = engine_luaget(L);
	int ret = network_close(&engine->net, lua_tostring(L, 1), lua_tointeger(L, 2));
	lua_pushboolean(L, ret == 0);
	return 1;
}

/** List available interfaces. */
static int net_interfaces(lua_State *L)
{
	/* Retrieve interface list */
	int count = 0;
	char buf[INET6_ADDRSTRLEN]; /* https://tools.ietf.org/html/rfc4291 */
	uv_interface_address_t *info = NULL;
	uv_interface_addresses(&info, &count);
	lua_newtable(L);
	for (int i = 0; i < count; ++i) {
		uv_interface_address_t iface = info[i];
		lua_getfield(L, -1, iface.name);
		if (lua_isnil(L, -1)) {
			lua_pop(L, 1);
			lua_newtable(L);
		}

		/* Address */
		lua_getfield(L, -1, "addr");
		if (lua_isnil(L, -1)) {
			lua_pop(L, 1);
			lua_newtable(L);
		}
		if (iface.address.address4.sin_family == AF_INET) {
			uv_ip4_name(&iface.address.address4, buf, sizeof(buf));
		} else if (iface.address.address4.sin_family == AF_INET6) {
			uv_ip6_name(&iface.address.address6, buf, sizeof(buf));
		} else {
			buf[0] = '\0';
		}
		lua_pushstring(L, buf);
		lua_rawseti(L, -2, lua_rawlen(L, -2) + 1);
		lua_setfield(L, -2, "addr");

		/* Hardware address. */
		char *p = buf;
		memset(buf, 0, sizeof(buf));
		for (unsigned k = 0; k < sizeof(iface.phys_addr); ++k) {
			sprintf(p, "%s%.2x", k > 0 ? ":" : "", iface.phys_addr[k] & 0xff);
			p += 3;
		}
		lua_pushstring(L, buf);
		lua_setfield(L, -2, "mac");

		/* Push table */
		lua_setfield(L, -2, iface.name);
	}
	uv_free_interface_addresses(info, count);

	return 1;
}

/** Set UDP maximum payload size. */
static int net_bufsize(lua_State *L)
{
	struct engine *engine = engine_luaget(L);
	knot_rrset_t *opt_rr = engine->resolver.opt_rr;
	if (!lua_isnumber(L, 1)) {
		lua_pushnumber(L, knot_edns_get_payload(opt_rr));
		return 1;
	}
	int bufsize = lua_tointeger(L, 1);
	if (bufsize < 512 || bufsize > UINT16_MAX) {
		format_error(L, "bufsize must be within <512, " xstr(UINT16_MAX) ">");
		lua_error(L);
	}
	knot_edns_set_payload(opt_rr, (uint16_t) bufsize);
	return 0;
}

/** Set TCP pipelining size. */
static int net_pipeline(lua_State *L)
{
	struct worker_ctx *worker = wrk_luaget(L);
	if (!worker) {
		return 0;
	}
	if (!lua_isnumber(L, 1)) {
		lua_pushnumber(L, worker->tcp_pipeline_max);
		return 1;
	}
	int len = lua_tointeger(L, 1);
	if (len < 0 || len > UINT16_MAX) {
		format_error(L, "tcp_pipeline must be within <0, " xstr(UINT16_MAX) ">");
		lua_error(L);
	}
	worker->tcp_pipeline_max = len;
	lua_pushnumber(L, len);
	return 1;
}

static int net_tls(lua_State *L)
{
	struct engine *engine = engine_luaget(L);
	if (!engine) {
		return 0;
	}
	struct network *net = &engine->net;
	if (!net) {
		return 0;
	}

	/* Only return current credentials. */
	if (lua_gettop(L) == 0) {
		/* No credentials configured yet. */
		if (!net->tls_credentials) {
			return 0;
		}
		lua_newtable(L);
		lua_pushstring(L, net->tls_credentials->tls_cert);
		lua_setfield(L, -2, "cert_file");
		lua_pushstring(L, net->tls_credentials->tls_key);
		lua_setfield(L, -2, "key_file");
		return 1;
	}

	if ((lua_gettop(L) != 2) || !lua_isstring(L, 1) || !lua_isstring(L, 2)) {
		lua_pushstring(L, "net.tls takes two parameters: (\"cert_file\", \"key_file\")");
		lua_error(L);
	}

	int r = tls_certificate_set(net, lua_tostring(L, 1), lua_tostring(L, 2));
	if (r != 0) {
		lua_pushstring(L, strerror(ENOMEM));
		lua_error(L);
	}

	lua_pushboolean(L, true);
	return 1;
}

static int net_tls_padding(lua_State *L)
{
	struct engine *engine = engine_luaget(L);

	/* Only return current padding. */
	if (lua_gettop(L) == 0) {
		if (engine->resolver.tls_padding == 0) {
			return -1;
		}
		lua_pushinteger(L, engine->resolver.tls_padding);
		return 1;
	}

	if ((lua_gettop(L) != 1) || !lua_isnumber(L, 1)) {
		lua_pushstring(L, "net.tls_padding takes one numeric parameter: (\"padding\")");
		lua_error(L);
	}
	int padding = lua_tointeger(L, 1);
	if ((padding < 0) || (padding > MAX_TLS_PADDING)) {
		lua_pushstring(L, "net.tls_padding parameter has to be a number between <0, " xstr(MAX_TLS_PADDING) ">");
		lua_error(L);
	}
	engine->resolver.tls_padding = padding;
	lua_pushboolean(L, true);
	return 1;
}

static int net_outgoing(lua_State *L, int family)
{
	struct worker_ctx *worker = wrk_luaget(L);
	union inaddr *addr;
	if (family == AF_INET)
		addr = (union inaddr*)&worker->out_addr4;
	else
		addr = (union inaddr*)&worker->out_addr6;

	if (lua_gettop(L) == 0) { /* Return the current value. */
		if (addr->ip.sa_family == AF_UNSPEC) {
			lua_pushnil(L);
			return 1;
		}
		if (addr->ip.sa_family != family) {
			assert(false);
			lua_error(L);
		}
		char addr_buf[INET6_ADDRSTRLEN];
		int err;
		if (family == AF_INET)
			err = uv_ip4_name(&addr->ip4, addr_buf, sizeof(addr_buf));
		else
			err = uv_ip6_name(&addr->ip6, addr_buf, sizeof(addr_buf));
		if (err)
			lua_error(L);
		lua_pushstring(L, addr_buf);
		return 1;
	}

	if ((lua_gettop(L) != 1) || (!lua_isstring(L, 1) && !lua_isnil(L, 1))) {
		format_error(L, "net.outgoing_vX takes one address string parameter or nil");
		lua_error(L);
	}

	if (lua_isnil(L, 1)) {
		addr->ip.sa_family = AF_UNSPEC;
		return 1;
	}

	const char *addr_str = lua_tostring(L, 1);
	int err;
	if (family == AF_INET)
		err = uv_ip4_addr(addr_str, 0, &addr->ip4);
	else
		err = uv_ip6_addr(addr_str, 0, &addr->ip6);
	if (err) {
		format_error(L, "net.outgoing_vX: failed to parse the address");
		lua_error(L);
	}
	lua_pushboolean(L, true);
	return 1;
}

static int net_outgoing_v4(lua_State *L) { return net_outgoing(L, AF_INET); }
static int net_outgoing_v6(lua_State *L) { return net_outgoing(L, AF_INET6); }

int lib_net(lua_State *L)
{
	static const luaL_Reg lib[] = {
		{ "list",         net_list },
		{ "listen",       net_listen },
		{ "close",        net_close },
		{ "interfaces",   net_interfaces },
		{ "bufsize",      net_bufsize },
		{ "tcp_pipeline", net_pipeline },
		{ "tls",          net_tls },
		{ "tls_padding",  net_tls_padding },
		{ "outgoing_v4",  net_outgoing_v4 },
		{ "outgoing_v6",  net_outgoing_v6 },
		{ NULL, NULL }
	};
	register_lib(L, "net", lib);
	return 1;
}

/** Return available cached backends. */
static int cache_backends(lua_State *L)
{
	struct engine *engine = engine_luaget(L);

	lua_newtable(L);
	for (unsigned i = 0; i < engine->backends.len; ++i) {
		const struct kr_cdb_api *api = engine->backends.at[i];
		lua_pushboolean(L, api == engine->resolver.cache.api);
		lua_setfield(L, -2, api->name);
	}
	return 1;
}

/** Return number of cached records. */
static int cache_count(lua_State *L)
{
	struct engine *engine = engine_luaget(L);
	const struct kr_cdb_api *api = engine->resolver.cache.api;

	struct kr_cache *cache = &engine->resolver.cache;
	int count = api->count(cache->db);
	if (kr_cache_is_open(cache) && count >= 0) {
		/* First key is a version counter, omit it if nonempty. */
		lua_pushinteger(L, count ? count - 1 : 0);
		return 1;
	}
	return 0;
}

/** Return cache statistics. */
static int cache_stats(lua_State *L)
{
	struct engine *engine = engine_luaget(L);
	struct kr_cache *cache = &engine->resolver.cache;
	lua_newtable(L);
	lua_pushnumber(L, cache->stats.hit);
	lua_setfield(L, -2, "hit");
	lua_pushnumber(L, cache->stats.miss);
	lua_setfield(L, -2, "miss");
	lua_pushnumber(L, cache->stats.insert);
	lua_setfield(L, -2, "insert");
	lua_pushnumber(L, cache->stats.delete);
	lua_setfield(L, -2, "delete");
	return 1;
}

static const struct kr_cdb_api *cache_select(struct engine *engine, const char **conf)
{
	/* Return default backend */
	if (*conf == NULL || !strstr(*conf, "://")) {
		return engine->backends.at[0];
	}

	/* Find storage backend from config prefix */
	for (unsigned i = 0; i < engine->backends.len; ++i) {
		const struct kr_cdb_api *api = engine->backends.at[i];
		if (strncmp(*conf, api->name, strlen(api->name)) == 0) {
			*conf += strlen(api->name) + strlen("://");
			return api;
		}
	}

	return NULL;
}

static int cache_max_ttl(lua_State *L)
{
	struct engine *engine = engine_luaget(L);
	struct kr_cache *cache = &engine->resolver.cache;

	int n = lua_gettop(L);
	if (n > 0) {
		if (!lua_isnumber(L, 1)) {
			format_error(L, "expected 'max_ttl(number ttl)'");
			lua_error(L);
		}
		uint32_t min = cache->ttl_min;
		int64_t ttl = lua_tonumber(L, 1);
		if (ttl < 0 || ttl <= min || ttl > UINT32_MAX) {
			format_error(L, "max_ttl must be larger than minimum TTL, and in range <1, " xstr(UINT32_MAX) ">'");
			lua_error(L);
		}
		cache->ttl_max = ttl;
	}
	lua_pushinteger(L, cache->ttl_max);
	return 1;
}


static int cache_min_ttl(lua_State *L)
{
	struct engine *engine = engine_luaget(L);
	struct kr_cache *cache = &engine->resolver.cache;

	int n = lua_gettop(L);
	if (n > 0) {
		if (!lua_isnumber(L, 1)) {
			format_error(L, "expected 'min_ttl(number ttl)'");
			lua_error(L);
		}
		uint32_t max = cache->ttl_max;
		int64_t ttl = lua_tonumber(L, 1);
		if (ttl < 0 || ttl >= max || ttl > UINT32_MAX) {
			format_error(L, "min_ttl must be smaller than maximum TTL, and in range <0, " xstr(UINT32_MAX) ">'");
			lua_error(L);
		}
		cache->ttl_min = ttl;
	}
	lua_pushinteger(L, cache->ttl_min);
	return 1;
}

/** Open cache */
static int cache_open(lua_State *L)
{
	/* Check parameters */
	int n = lua_gettop(L);
	if (n < 1 || !lua_isnumber(L, 1)) {
		format_error(L, "expected 'open(number max_size, string config = \"\")'");
		lua_error(L);
	}

	/* Select cache storage backend */
	struct engine *engine = engine_luaget(L);

	lua_Number csize_lua = lua_tonumber(L, 1);
	if (!(csize_lua >= 8192 && csize_lua < SIZE_MAX)) { /* min. is basically arbitrary */
<<<<<<< HEAD
		format_error(L, "invalid cache size specified");
=======
		format_error(L, "invalid cache size specified, it must be in range <8192, " xstr(SIZE_MAX)  ">");
>>>>>>> f10f3eb8
		lua_error(L);
	}
	size_t cache_size = csize_lua;

	const char *conf = n > 1 ? lua_tostring(L, 2) : NULL;
	const char *uri = conf;
	const struct kr_cdb_api *api = cache_select(engine, &conf);
	if (!api) {
		format_error(L, "unsupported cache backend");
		lua_error(L);
	}

	/* Close if already open */
	kr_cache_close(&engine->resolver.cache);

	/* Reopen cache */
	struct kr_cdb_opts opts = {
		(conf && strlen(conf)) ? conf : ".",
		cache_size
	};
	int ret = kr_cache_open(&engine->resolver.cache, api, &opts, engine->pool);
	if (ret != 0) {
		format_error(L, "can't open cache");
		lua_error(L);
	}

	/* Store current configuration */
	lua_getglobal(L, "cache");
	lua_pushstring(L, "current_size");
	lua_pushnumber(L, cache_size);
	lua_rawset(L, -3);
	lua_pushstring(L, "current_storage");
	lua_pushstring(L, uri);
	lua_rawset(L, -3);
	lua_pop(L, 1);

	lua_pushboolean(L, 1);
	return 1;
}

static int cache_close(lua_State *L)
{
	struct engine *engine = engine_luaget(L);
	struct kr_cache *cache = &engine->resolver.cache;
	if (!kr_cache_is_open(cache)) {
		return 0;
	}

	kr_cache_close(cache);
	lua_getglobal(L, "cache");
	lua_pushstring(L, "current_size");
	lua_pushnumber(L, 0);
	lua_rawset(L, -3);
	lua_pop(L, 1);
	lua_pushboolean(L, 1);
	return 1;
}

/** @internal Prefix walk. */
static int cache_prefixed(struct kr_cache *cache, const char *args, knot_db_val_t *results, int maxresults)
{
	/* Decode parameters */
	uint8_t namespace = 'R';
	char *extra = (char *)strchr(args, ' ');
	if (extra != NULL) {
		extra[0] = '\0';
		namespace = extra[1];
	}

	/* Convert to domain name */
	uint8_t buf[KNOT_DNAME_MAXLEN];
	if (!knot_dname_from_str(buf, args, sizeof(buf))) {
		return kr_error(EINVAL);
	}

	/* Start prefix search */
	return kr_cache_match(cache, namespace, buf, results, maxresults);
}

/** @internal Delete iterated key. */
static int cache_remove_prefix(struct kr_cache *cache, const char *args)
{
	/* Check if we can remove */
	if (!cache || !cache->api || !cache->api->remove) {
		return kr_error(ENOSYS);
	}
	static knot_db_val_t result_set[1000];
	int ret = cache_prefixed(cache, args, result_set, 1000);
	if (ret < 0) {
		return ret;
	}
	/* Duplicate result set as we're going to remove it
	 * which will invalidate result set. */
	for (int i = 0; i < ret; ++i) {
		void *dst = malloc(result_set[i].len);
		if (!dst) {
			return kr_error(ENOMEM);
		}
		memcpy(dst, result_set[i].data, result_set[i].len);
		result_set[i].data = dst;
	}
	cache->api->remove(cache->db, result_set, ret);
	/* Free keys */
	for (int i = 0; i < ret; ++i) {
		free(result_set[i].data);
	}
	return ret;
}

/** Prune expired/invalid records. */
static int cache_prune(lua_State *L)
{
	struct engine *engine = engine_luaget(L);
	struct kr_cache *cache = &engine->resolver.cache;
	if (!kr_cache_is_open(cache)) {
		return 0;
	}

	/* Check parameters */
	int prune_max = UINT16_MAX;
	int n = lua_gettop(L);
	if (n >= 1 && lua_isnumber(L, 1)) {
		prune_max = lua_tointeger(L, 1);
	}

	/* Check if API supports pruning. */
	int ret = kr_error(ENOSYS);
	if (cache->api->prune) {
		ret = cache->api->prune(cache->db, prune_max);
	}
	/* Commit and format result. */
	if (ret < 0) {
		format_error(L, kr_strerror(ret));
		lua_error(L);
	}
	lua_pushinteger(L, ret);
	return 1;
}

/** Clear all records. */
static int cache_clear(lua_State *L)
{
	struct engine *engine = engine_luaget(L);
	struct kr_cache *cache = &engine->resolver.cache;
	if (!kr_cache_is_open(cache)) {
		return 0;
	}

	/* Check parameters */
	const char *args = NULL;
	int n = lua_gettop(L);
	if (n >= 1 && lua_isstring(L, 1)) {
		args = lua_tostring(L, 1);
	}

	/* Clear a sub-tree in cache. */
	if (args && strlen(args) > 0) {
		int ret = cache_remove_prefix(cache, args);
		if (ret < 0) {
			format_error(L, kr_strerror(ret));
			lua_error(L);
		}
		lua_pushinteger(L, ret);
		return 1;
	}

	/* Clear cache. */
	int ret = kr_cache_clear(cache);
	if (ret < 0) {
		format_error(L, kr_strerror(ret));
		lua_error(L);
	}

	/* Clear reputation tables */
	lru_reset(engine->resolver.cache_rtt);
	lru_reset(engine->resolver.cache_rep);
	lru_reset(engine->resolver.cache_cookie);
	lua_pushboolean(L, true);
	return 1;
}

/** @internal Dump cache key into table on Lua stack. */
static void cache_dump_key(lua_State *L, knot_db_val_t *key)
{
	char buf[KNOT_DNAME_MAXLEN];
	/* Extract type */
	uint16_t type = 0;
	const char *endp = (const char *)key->data + key->len - sizeof(uint16_t);
	memcpy(&type, endp, sizeof(uint16_t));
	endp -= 1;
	/* Extract domain name */
	char *dst = buf;
	const char *scan = endp - 1;
	while (scan > (const char *)key->data) {
		if (*scan == '\0') {
			const size_t lblen = endp - scan - 1;
			memcpy(dst, scan + 1, lblen);
			dst += lblen;
			*dst++ = '.';
			endp = scan;
		}
		--scan;
	}
	memcpy(dst, scan + 1, endp - scan);
	/* If name typemap doesn't exist yet, create it */
	lua_getfield(L, -1, buf);
	if (lua_isnil(L, -1)) {
		lua_pop(L, 1);
		lua_newtable(L);
	}
	/* Append to typemap */
	char type_buf[16] = { '\0' };
	knot_rrtype_to_string(type, type_buf, sizeof(type_buf));
	lua_pushboolean(L, true);
	lua_setfield(L, -2, type_buf);
	/* Set name typemap */
	lua_setfield(L, -2, buf);
}

/** Query cached records. */
static int cache_get(lua_State *L)
{
	struct engine *engine = engine_luaget(L);
	struct kr_cache *cache = &engine->resolver.cache;
	if (!kr_cache_is_open(cache)) {
		return 0;
	}

	/* Check parameters */
	int n = lua_gettop(L);
	if (n < 1 || !lua_isstring(L, 1)) {
		format_error(L, "expected 'cache.get(string key)'");
		lua_error(L);
	}

	/* Clear a sub-tree in cache. */
	const char *args = lua_tostring(L, 1);
	/* Retrieve set of keys */
	static knot_db_val_t result_set[100];
	int ret = cache_prefixed(cache, args, result_set, 100);
	if (ret < 0) {
		format_error(L, kr_strerror(ret));
		lua_error(L);
	}
	/* Format output */
	lua_newtable(L);
	for (int i = 0; i < ret; ++i) {
		cache_dump_key(L, &result_set[i]);
	}
	return 1;
}

int lib_cache(lua_State *L)
{
	static const luaL_Reg lib[] = {
		{ "backends", cache_backends },
		{ "count",  cache_count },
		{ "stats",  cache_stats },
		{ "open",   cache_open },
		{ "close",  cache_close },
		{ "prune",  cache_prune },
		{ "clear",  cache_clear },
		{ "get",    cache_get },
		{ "max_ttl", cache_max_ttl },
		{ "min_ttl", cache_min_ttl },
		{ NULL, NULL }
	};

	register_lib(L, "cache", lib);
	return 1;
}

static void event_free(uv_timer_t *timer)
{
	struct worker_ctx *worker = timer->loop->data;
	lua_State *L = worker->engine->L;
	int ref = (intptr_t) timer->data;
	luaL_unref(L, LUA_REGISTRYINDEX, ref);
	free(timer);
}

static int execute_callback(lua_State *L, int argc)
{
	int ret = engine_pcall(L, argc);
	if (ret != 0) {
		fprintf(stderr, "error: %s\n", lua_tostring(L, -1));
	}
	/* Clear the stack, there may be event a/o enything returned */
	lua_settop(L, 0);
	return ret;
}

static void event_callback(uv_timer_t *timer)
{
	struct worker_ctx *worker = timer->loop->data;
	lua_State *L = worker->engine->L;

	/* Retrieve callback and execute */
	lua_rawgeti(L, LUA_REGISTRYINDEX, (intptr_t) timer->data);
	lua_rawgeti(L, -1, 1);
	lua_pushinteger(L, (intptr_t) timer->data);
	int ret = execute_callback(L, 1);
	/* Free callback if not recurrent or an error */
	if (ret != 0 || (uv_timer_get_repeat(timer) == 0 && uv_is_active((uv_handle_t *)timer) == 0)) {
		if (!uv_is_closing((uv_handle_t *)timer)) {
			uv_close((uv_handle_t *)timer, (uv_close_cb) event_free);
		}
	}
}

static void event_fdcallback(uv_poll_t* handle, int status, int events)
{
	struct worker_ctx *worker = handle->loop->data;
	lua_State *L = worker->engine->L;

	/* Retrieve callback and execute */
	lua_rawgeti(L, LUA_REGISTRYINDEX, (intptr_t) handle->data);
	lua_rawgeti(L, -1, 1);
	lua_pushinteger(L, (intptr_t) handle->data);
	lua_pushinteger(L, status);
	lua_pushinteger(L, events);
	int ret = execute_callback(L, 3);
	/* Free callback if not recurrent or an error */
	if (ret != 0) {
		if (!uv_is_closing((uv_handle_t *)handle)) {
			uv_close((uv_handle_t *)handle, (uv_close_cb) event_free);
		}
	}
}

static int event_sched(lua_State *L, unsigned timeout, unsigned repeat)
{
	uv_timer_t *timer = malloc(sizeof(*timer));
	if (!timer) {
		format_error(L, "out of memory");
		lua_error(L);
	}

	/* Start timer with the reference */
	uv_loop_t *loop = uv_default_loop();
	uv_timer_init(loop, timer);
	int ret = uv_timer_start(timer, event_callback, timeout, repeat);
	if (ret != 0) {
		free(timer);
		format_error(L, "couldn't start the event");
		lua_error(L);
	}

	/* Save callback and timer in registry */
	lua_newtable(L);
	lua_pushvalue(L, 2);
	lua_rawseti(L, -2, 1);
	lua_pushlightuserdata(L, timer);
	lua_rawseti(L, -2, 2);
	int ref = luaL_ref(L, LUA_REGISTRYINDEX);

	/* Save reference to the timer */
	timer->data = (void *) (intptr_t)ref;
	lua_pushinteger(L, ref);
	return 1;
}

static int event_after(lua_State *L)
{
	/* Check parameters */
	int n = lua_gettop(L);
	if (n < 2 || !lua_isnumber(L, 1) || !lua_isfunction(L, 2)) {
		format_error(L, "expected 'after(number timeout, function)'");
		lua_error(L);
	}

	return event_sched(L, lua_tonumber(L, 1), 0);
}

static int event_recurrent(lua_State *L)
{
	/* Check parameters */
	int n = lua_gettop(L);
	if (n < 2 || !lua_isnumber(L, 1) || !lua_isfunction(L, 2)) {
		format_error(L, "expected 'recurrent(number interval, function)'");
		lua_error(L);
	}
	return event_sched(L, 0, lua_tonumber(L, 1));
}

static int event_cancel(lua_State *L)
{
	int n = lua_gettop(L);
	if (n < 1 || !lua_isnumber(L, 1)) {
		format_error(L, "expected 'cancel(number event)'");
		lua_error(L);
	}

	/* Fetch event if it exists */
	lua_rawgeti(L, LUA_REGISTRYINDEX, lua_tointeger(L, 1));
	if (!lua_istable(L, -1)) {
		lua_pushboolean(L, false);
		return 1;
	}

	/* Close the timer */
	lua_rawgeti(L, -1, 2);
	uv_handle_t *timer = lua_touserdata(L, -1);
	if (!uv_is_closing(timer)) {
		uv_close(timer, (uv_close_cb) event_free);
	}
	lua_pushboolean(L, true);
	return 1;
}

static int event_reschedule(lua_State *L)
{
	int n = lua_gettop(L);
	if (n < 2 || !lua_isnumber(L, 1) || !lua_isnumber(L, 2)) {
		format_error(L, "expected 'reschedule(number event, number timeout)'");
		lua_error(L);
	}

	/* Fetch event if it exists */
	lua_rawgeti(L, LUA_REGISTRYINDEX, lua_tointeger(L, 1));
	if (!lua_istable(L, -1)) {
		lua_pushboolean(L, false);
		return 1;
	}

	/* Reschedule the timer */
	lua_rawgeti(L, -1, 2);
	uv_handle_t *timer = lua_touserdata(L, -1);
	if (!uv_is_closing(timer)) {
		if (uv_is_active(timer)) {
			uv_timer_stop((uv_timer_t *)timer);
		}
		int ret = uv_timer_start((uv_timer_t *)timer, event_callback, lua_tointeger(L, 2), 0);
		if (ret != 0) {
			event_cancel(L);
			lua_pushboolean(L, false);
			return 1;
		}
	}
	lua_pushboolean(L, true);
	return 1;
}

static int event_fdwatch(lua_State *L)
{
	/* Check parameters */
	int n = lua_gettop(L);
	if (n < 2 || !lua_isnumber(L, 1) || !lua_isfunction(L, 2)) {
		format_error(L, "expected 'socket(number fd, function)'");
		lua_error(L);
	}

	uv_poll_t *handle = malloc(sizeof(*handle));
	if (!handle) {
		format_error(L, "out of memory");
		lua_error(L);
	}

	/* Start timer with the reference */
	int sock = lua_tonumber(L, 1);
	uv_loop_t *loop = uv_default_loop();
#if defined(__APPLE__) || defined(__FreeBSD__)
	/* libuv is buggy and fails to create poller for
	 * kqueue sockets as it can't be fcntl'd to non-blocking mode,
	 * so we pass it a copy of standard input and then
	 * switch it with real socket before starting the poller
	 */
	int decoy_fd = dup(STDIN_FILENO);
	int ret = uv_poll_init(loop, handle, decoy_fd);
	if (ret == 0) {
		handle->io_watcher.fd = sock;
	}
	close(decoy_fd);
#else
	int ret = uv_poll_init(loop, handle, sock);
#endif
	if (ret == 0) {
		ret = uv_poll_start(handle, UV_READABLE, event_fdcallback);
	}
	if (ret != 0) {
		free(handle);
		format_error(L, "couldn't start event poller");
		lua_error(L);
	}

	/* Save callback and timer in registry */
	lua_newtable(L);
	lua_pushvalue(L, 2);
	lua_rawseti(L, -2, 1);
	lua_pushlightuserdata(L, handle);
	lua_rawseti(L, -2, 2);
	int ref = luaL_ref(L, LUA_REGISTRYINDEX);

	/* Save reference to the timer */
	handle->data = (void *) (intptr_t)ref;
	lua_pushinteger(L, ref);
	return 1;
}

int lib_event(lua_State *L)
{
	static const luaL_Reg lib[] = {
		{ "after",      event_after },
		{ "recurrent",  event_recurrent },
		{ "cancel",     event_cancel },
		{ "socket",     event_fdwatch },
		{ "reschedule", event_reschedule },
		{ NULL, NULL }
	};

	register_lib(L, "event", lib);
	return 1;
}

/* @internal Call the Lua callback stored in baton. */
static void resolve_callback(struct worker_ctx *worker, struct kr_request *req, void *baton)
{
	assert(worker);
	assert(req);
	assert(baton);
	lua_State *L = worker->engine->L;
	intptr_t cb_ref = (intptr_t) baton;
	lua_rawgeti(L, LUA_REGISTRYINDEX, cb_ref);
	luaL_unref(L, LUA_REGISTRYINDEX, cb_ref);
	lua_pushlightuserdata(L, req->answer);
	lua_pushlightuserdata(L, req);
	(void) execute_callback(L, 2);
}

static int wrk_resolve(lua_State *L)
{
	struct worker_ctx *worker = wrk_luaget(L);
	if (!worker) {
		return 0;
	}
	/* Create query packet */
	knot_pkt_t *pkt = knot_pkt_new(NULL, KNOT_EDNS_MAX_UDP_PAYLOAD, NULL);
	if (!pkt) {
		lua_pushstring(L, strerror(ENOMEM));
		lua_error(L);
	}
	uint8_t dname[KNOT_DNAME_MAXLEN];
	knot_dname_from_str(dname, lua_tostring(L, 1), sizeof(dname));
	/* Check class and type */
	uint16_t rrtype = lua_tointeger(L, 2);
	if (!lua_isnumber(L, 2)) {
		lua_pushstring(L, "invalid RR type");
		lua_error(L);
	}
	uint16_t rrclass = lua_tointeger(L, 3);
	if (!lua_isnumber(L, 3)) { /* Default class is IN */
		rrclass = KNOT_CLASS_IN;
	}
	knot_pkt_put_question(pkt, dname, rrclass, rrtype);
	knot_wire_set_rd(pkt->wire);
	/* Add OPT RR */
	pkt->opt_rr = knot_rrset_copy(worker->engine->resolver.opt_rr, NULL);
	if (!pkt->opt_rr) {
		return kr_error(ENOMEM);
	}	
	/* Add completion callback */
	int ret = 0;
	unsigned options = lua_tointeger(L, 4);
	if (lua_isfunction(L, 5)) {
		/* Store callback in registry */
		lua_pushvalue(L, 5);
		int cb = luaL_ref(L, LUA_REGISTRYINDEX);
		ret = worker_resolve(worker, pkt, options, resolve_callback, (void *) (intptr_t)cb);
	} else {
		ret = worker_resolve(worker, pkt, options, NULL, NULL);
	}
	
	knot_rrset_free(&pkt->opt_rr, NULL);
	knot_pkt_free(&pkt);
	lua_pushboolean(L, ret == 0);
	return 1;
}

static inline double getseconds(uv_timeval_t *tv)
{
	return (double)tv->tv_sec + 0.000001*((double)tv->tv_usec);
}

/** Return worker statistics. */
static int wrk_stats(lua_State *L)
{
	struct worker_ctx *worker = wrk_luaget(L);
	if (!worker) {
		return 0;
	}
	lua_newtable(L);
	lua_pushnumber(L, worker->stats.concurrent);
	lua_setfield(L, -2, "concurrent");
	lua_pushnumber(L, worker->stats.udp);
	lua_setfield(L, -2, "udp");
	lua_pushnumber(L, worker->stats.tcp);
	lua_setfield(L, -2, "tcp");
	lua_pushnumber(L, worker->stats.ipv6);
	lua_setfield(L, -2, "ipv6");
	lua_pushnumber(L, worker->stats.ipv4);
	lua_setfield(L, -2, "ipv4");
	lua_pushnumber(L, worker->stats.queries);
	lua_setfield(L, -2, "queries");
	lua_pushnumber(L, worker->stats.dropped);
	lua_setfield(L, -2, "dropped");
	lua_pushnumber(L, worker->stats.timeout);
	lua_setfield(L, -2, "timeout");
	/* Add subset of rusage that represents counters. */
	uv_rusage_t rusage;
	if (uv_getrusage(&rusage) == 0) {
		lua_pushnumber(L, getseconds(&rusage.ru_utime));
		lua_setfield(L, -2, "usertime");
		lua_pushnumber(L, getseconds(&rusage.ru_stime));
		lua_setfield(L, -2, "systime");
		lua_pushnumber(L, rusage.ru_majflt);
		lua_setfield(L, -2, "pagefaults");
		lua_pushnumber(L, rusage.ru_nswap);
		lua_setfield(L, -2, "swaps");
		lua_pushnumber(L, rusage.ru_nvcsw + rusage.ru_nivcsw);
		lua_setfield(L, -2, "csw");
	}
	/* Get RSS */
	size_t rss = 0;
	if (uv_resident_set_memory(&rss) == 0) {
		lua_pushnumber(L, rss);
		lua_setfield(L, -2, "rss");
	}
	return 1;
}

int lib_worker(lua_State *L)
{
	static const luaL_Reg lib[] = {
		{ "resolve",  wrk_resolve },
		{ "stats",    wrk_stats },
		{ NULL, NULL }
	};
	register_lib(L, "worker", lib);
	return 1;
}<|MERGE_RESOLUTION|>--- conflicted
+++ resolved
@@ -629,11 +629,7 @@
 
 	lua_Number csize_lua = lua_tonumber(L, 1);
 	if (!(csize_lua >= 8192 && csize_lua < SIZE_MAX)) { /* min. is basically arbitrary */
-<<<<<<< HEAD
-		format_error(L, "invalid cache size specified");
-=======
 		format_error(L, "invalid cache size specified, it must be in range <8192, " xstr(SIZE_MAX)  ">");
->>>>>>> f10f3eb8
 		lua_error(L);
 	}
 	size_t cache_size = csize_lua;
