--- conflicted
+++ resolved
@@ -29,33 +29,6 @@
 #include "lib/dnssec/ta.h"
 #include "lib/log.h"
 
-<<<<<<< HEAD
-/* Cleanup engine state every 5 minutes */
-const size_t CLEANUP_TIMER = 5*60*1000;
-=======
-/* Magic defaults for the engine. */
-#ifndef LRU_RTT_SIZE
-#define LRU_RTT_SIZE 65536 /**< NS RTT cache size */
-#endif
-#ifndef LRU_REP_SIZE
-#define LRU_REP_SIZE (LRU_RTT_SIZE / 4) /**< NS reputation cache size */
-#endif
-#ifndef LRU_COOKIES_SIZE
-	#if ENABLE_COOKIES
-	#define LRU_COOKIES_SIZE LRU_RTT_SIZE /**< DNS cookies cache size. */
-	#else
-	#define LRU_COOKIES_SIZE LRU_ASSOC /* simpler than guards everywhere */
-	#endif
-#endif
-
-/**@internal Maximum number of incomplete TCP connections in queue.
-* Default is from empirical testing - in our case, more isn't necessarily better.
-* See https://gitlab.nic.cz/knot/knot-resolver/-/merge_requests/968
-* */
-#ifndef TCP_BACKLOG_DEFAULT
-#define TCP_BACKLOG_DEFAULT 128
-#endif
->>>>>>> 1080b61e
 
 /* Execute byte code */
 #define l_dobytecode(L, arr, len, name) \
