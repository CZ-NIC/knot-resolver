/*  Copyright (C) CZ.NIC, z.s.p.o. <knot-resolver@labs.nic.cz>
 *  SPDX-License-Identifier: GPL-3.0-or-later
 */

#include "kresconfig.h"

#include <ucw/lib.h>
#include <sys/socket.h>

#if ENABLE_XDP
	#include <libknot/xdp/xdp.h>
#endif

#include "lib/log.h"
#include "lib/utils.h"
#include "daemon/io.h"
#include "daemon/udp_queue.h"
#include "daemon/worker.h"
#include "daemon/rrl/api.h"
#include "daemon/proxyv2.h"

#include "daemon/session2.h"


#define VERBOSE_LOG(session, fmt, ...) do {\
	if (kr_log_is_debug(PROTOLAYER, NULL)) {\
		const char *sess_dir = (session)->outgoing ? "out" : "in";\
		kr_log_debug(PROTOLAYER, "[%08X] (%s) " fmt, \
				(session)->log_id, sess_dir, __VA_ARGS__);\
	}\
} while (0);\

static uint32_t next_log_id = 1;

struct protolayer_globals protolayer_globals[PROTOLAYER_TYPE_COUNT] = {{0}};


static const enum protolayer_type protolayer_grp_udp53[] = {
	PROTOLAYER_TYPE_UDP,
	PROTOLAYER_TYPE_PROXYV2_DGRAM,
	PROTOLAYER_TYPE_DNS_DGRAM,
};

static const enum protolayer_type protolayer_grp_tcp53[] = {
	PROTOLAYER_TYPE_TCP,
	PROTOLAYER_TYPE_PROXYV2_STREAM,
	PROTOLAYER_TYPE_DNS_MULTI_STREAM,
};

static const enum protolayer_type protolayer_grp_dot[] = {
	PROTOLAYER_TYPE_TCP,
	PROTOLAYER_TYPE_PROXYV2_STREAM,
	PROTOLAYER_TYPE_TLS,
	PROTOLAYER_TYPE_DNS_MULTI_STREAM,
};

static const enum protolayer_type protolayer_grp_doh[] = {
	PROTOLAYER_TYPE_TCP,
	PROTOLAYER_TYPE_PROXYV2_STREAM,
	PROTOLAYER_TYPE_TLS,
	PROTOLAYER_TYPE_HTTP,
	PROTOLAYER_TYPE_DNS_UNSIZED_STREAM,
};

static const enum protolayer_type protolayer_grp_doq[] = {
	// not yet used
	PROTOLAYER_TYPE_NULL,
};

struct protolayer_grp {
	const enum protolayer_type *layers;
	size_t num_layers;
};

#define PROTOLAYER_GRP(p_array) { \
	.layers = (p_array), \
	.num_layers = sizeof((p_array)) / sizeof((p_array)[0]), \
}

/** Sequences of layers, or groups, mapped by `enum kr_proto`.
 *
 * Each group represents a sequence of layers in the unwrap direction (wrap
 * direction being the opposite). The sequence dictates the order in which
 * individual layers are processed. This macro is used to generate global data
 * about groups.
 *
 * To define a new group, add a new entry in the `KR_PROTO_MAP()` macro and
 * create a new static `protolayer_grp_*` array above, similarly to the already
 * existing ones. Each array must end with `PROTOLAYER_TYPE_NULL`, to
 * indicate the end of the list of protocol layers. The array name's suffix must
 * be the one defined as *Variable name* (2nd parameter) in the
 * `KR_PROTO_MAP` macro. */
static const struct protolayer_grp protolayer_grps[KR_PROTO_COUNT] = {
#define XX(cid, vid, name) [KR_PROTO_##cid] = PROTOLAYER_GRP(protolayer_grp_##vid),
	KR_PROTO_MAP(XX)
#undef XX
};


const char *protolayer_layer_name(enum protolayer_type p)
{
	switch (p) {
	case PROTOLAYER_TYPE_NULL:
		return "(null)";
#define XX(cid) case PROTOLAYER_TYPE_ ## cid: \
			return #cid;
	PROTOLAYER_TYPE_MAP(XX)
#undef XX
	default:
		return "(invalid)";
	}
}

const char *protolayer_event_name(enum protolayer_event_type e)
{
	switch (e) {
	case PROTOLAYER_EVENT_NULL:
		return "(null)";
#define XX(cid) case PROTOLAYER_EVENT_ ## cid: \
		return #cid;
	PROTOLAYER_EVENT_MAP(XX)
#undef XX
	default:
		return "(invalid)";
	}
}

const char *protolayer_payload_name(enum protolayer_payload_type p)
{
	switch (p) {
	case PROTOLAYER_PAYLOAD_NULL:
		return "(null)";
#define XX(cid, name) case PROTOLAYER_PAYLOAD_ ## cid: \
		return (name);
	PROTOLAYER_PAYLOAD_MAP(XX)
#undef XX
	default:
		return "(invalid)";
	}
}


/* Forward decls. */
static int session2_transport_pushv(struct session2 *s,
                                    struct iovec *iov, int iovcnt,
                                    bool iov_short_lived,
                                    const struct comm_info *comm,
                                    protolayer_finished_cb cb, void *baton);
static inline int session2_transport_push(struct session2 *s,
                                          char *buf, size_t buf_len,
                                          bool buf_short_lived,
                                          const struct comm_info *comm,
                                          protolayer_finished_cb cb, void *baton);
static int session2_transport_event(struct session2 *s,
                                    enum protolayer_event_type event,
                                    void *baton);

static size_t iovecs_size(const struct iovec *iov, int cnt)
{
	size_t sum = 0;
	for (int i = 0; i < cnt; i++) {
		sum += iov[i].iov_len;
	}
	return sum;
}

static size_t iovecs_copy(void *dest, const struct iovec *iov, int cnt,
                          size_t max_len)
{
	const size_t pld_size = iovecs_size(iov, cnt);
	const size_t copy_size = MIN(max_len, pld_size);
	char *cur = dest;
	size_t remaining = copy_size;
	for (int i = 0; i < cnt && remaining; i++) {
		size_t l = iov[i].iov_len;
		size_t to_copy = MIN(l, remaining);
		memcpy(cur, iov[i].iov_base, to_copy);
		remaining -= l;
		cur += l;
	}

	kr_assert(remaining == 0 && (cur - (char *)dest) == copy_size);
	return copy_size;
}

size_t protolayer_payload_size(const struct protolayer_payload *payload)
{
	switch (payload->type) {
	case PROTOLAYER_PAYLOAD_BUFFER:
		return payload->buffer.len;
	case PROTOLAYER_PAYLOAD_IOVEC:
		return iovecs_size(payload->iovec.iov, payload->iovec.cnt);
	case PROTOLAYER_PAYLOAD_WIRE_BUF:
		return wire_buf_data_length(payload->wire_buf);
	case PROTOLAYER_PAYLOAD_NULL:
		return 0;
	default:
		kr_assert(false && "Invalid payload type");
		return 0;
	}
}

size_t protolayer_payload_copy(void *dest,
                               const struct protolayer_payload *payload,
                               size_t max_len)
{
	const size_t pld_size = protolayer_payload_size(payload);
	const size_t copy_size = MIN(max_len, pld_size);

	if (payload->type == PROTOLAYER_PAYLOAD_BUFFER) {
		memcpy(dest, payload->buffer.buf, copy_size);
		return copy_size;
	} else if (payload->type == PROTOLAYER_PAYLOAD_IOVEC) {
		char *cur = dest;
		size_t remaining = copy_size;
		for (int i = 0; i < payload->iovec.cnt && remaining; i++) {
			size_t l = payload->iovec.iov[i].iov_len;
			size_t to_copy = MIN(l, remaining);
			memcpy(cur, payload->iovec.iov[i].iov_base, to_copy);
			remaining -= l;
			cur += l;
		}

		kr_assert(remaining == 0 && (cur - (char *)dest) == copy_size);
		return copy_size;
	} else if (payload->type == PROTOLAYER_PAYLOAD_WIRE_BUF) {
		memcpy(dest, wire_buf_data(payload->wire_buf), copy_size);
		return copy_size;
	} else if(!payload->type) {
		return 0;
	} else {
		kr_assert(false && "Invalid payload type");
		return 0;
	}
}

struct protolayer_payload protolayer_payload_as_buffer(
		const struct protolayer_payload *payload)
{
	if (payload->type == PROTOLAYER_PAYLOAD_BUFFER)
		return *payload;

	if (payload->type == PROTOLAYER_PAYLOAD_WIRE_BUF) {
		struct protolayer_payload new_payload = {
			.type = PROTOLAYER_PAYLOAD_BUFFER,
			.short_lived = payload->short_lived,
			.ttl = payload->ttl,
			.buffer = {
				.buf = wire_buf_data(payload->wire_buf),
				.len = wire_buf_data_length(payload->wire_buf)
			}
		};
		wire_buf_reset(payload->wire_buf);
		return new_payload;
	}

	kr_assert(false && "Unsupported payload type.");
	return (struct protolayer_payload){
		.type = PROTOLAYER_PAYLOAD_NULL
	};
}

size_t protolayer_queue_count_payload(const protolayer_iter_ctx_queue_t *queue)
{
	if (!queue || queue_len(*queue) == 0)
		return 0;

	size_t sum = 0;

	/* We're only reading from the queue, but we need to discard the
	 * `const` so that `queue_it_begin()` accepts it. As long as
	 * `queue_it_` operations do not write into the queue (which they do
	 * not, checked at the time of writing), we should be safely in the
	 * defined behavior territory. */
	queue_it_t(struct protolayer_iter_ctx *) it =
		queue_it_begin(*(protolayer_iter_ctx_queue_t *)queue);
	for (; !queue_it_finished(it); queue_it_next(it)) {
		struct protolayer_iter_ctx *ctx = queue_it_val(it);
		sum += protolayer_payload_size(&ctx->payload);
	}

	return sum;
}

bool protolayer_queue_has_payload(const protolayer_iter_ctx_queue_t *queue)
{
	if (!queue || queue_len(*queue) == 0)
		return false;

	/* We're only reading from the queue, but we need to discard the
	 * `const` so that `queue_it_begin()` accepts it. As long as
	 * `queue_it_` operations do not write into the queue (which they do
	 * not, checked at the time of writing), we should be safely in the
	 * defined behavior territory. */
	queue_it_t(struct protolayer_iter_ctx *) it =
		queue_it_begin(*(protolayer_iter_ctx_queue_t *)queue);
	for (; !queue_it_finished(it); queue_it_next(it)) {
		struct protolayer_iter_ctx *ctx = queue_it_val(it);
		if (protolayer_payload_size(&ctx->payload))
			return true;
	}

	return false;
}


/** Gets layer-specific session data for the layer with the specified index
 * from the manager. */
static inline struct protolayer_data *protolayer_sess_data_get(
		struct session2 *s, size_t layer_ix)
{
	const struct protolayer_grp *grp = &protolayer_grps[s->proto];
	if (kr_fails_assert(layer_ix < grp->num_layers))
		return NULL;

	/* See doc comment of `struct session2::layer_data` */
	const ssize_t *offsets = (ssize_t *)s->layer_data;
	char *pl_data_beg = &s->layer_data[2 * grp->num_layers * sizeof(*offsets)];
	ssize_t offset = offsets[layer_ix];

	if (offset < 0) /* No session data for this layer */
		return NULL;

	return (struct protolayer_data *)(pl_data_beg + offset);
}

/** Gets layer-specific iteration data for the layer with the specified index
 * from the context. */
static inline struct protolayer_data *protolayer_iter_data_get(
		struct protolayer_iter_ctx *ctx, size_t layer_ix)
{
	struct session2 *s = ctx->session;
	const struct protolayer_grp *grp = &protolayer_grps[s->proto];
	if (kr_fails_assert(layer_ix < grp->num_layers))
		return NULL;

	/* See doc comment of `struct session2::layer_data` */
	const ssize_t *offsets = (ssize_t *)&s->layer_data[grp->num_layers * sizeof(*offsets)];
	ssize_t offset = offsets[layer_ix];

	if (offset < 0) /* No iteration data for this layer */
		return NULL;

	return (struct protolayer_data *)(ctx->data + offset);
}

static inline ssize_t session2_get_protocol(
		struct session2 *s, enum protolayer_type protocol)
{
	const struct protolayer_grp *grp = &protolayer_grps[s->proto];
	for (ssize_t i = 0; i < grp->num_layers; i++) {
		enum protolayer_type found = grp->layers[i];
		if (protocol == found)
			return i;
	}

	return -1;
}

static inline bool protolayer_iter_ctx_is_last(struct protolayer_iter_ctx *ctx)
{
	unsigned int last_ix = (ctx->direction == PROTOLAYER_UNWRAP)
		? protolayer_grps[ctx->session->proto].num_layers - 1
		: 0;
	return ctx->layer_ix == last_ix;
}

static inline void protolayer_iter_ctx_next(struct protolayer_iter_ctx *ctx)
{
	if (ctx->direction == PROTOLAYER_UNWRAP)
		ctx->layer_ix++;
	else
		ctx->layer_ix--;
}

static inline const char *layer_name(enum kr_proto grp, ssize_t layer_ix)
{
	if (grp >= KR_PROTO_COUNT)
		return "(invalid)";
	enum protolayer_type p = protolayer_grps[grp].layers[layer_ix];
	return protolayer_layer_name(p);
}

static inline const char *layer_name_ctx(struct protolayer_iter_ctx *ctx)
{
	return layer_name(ctx->session->proto, ctx->layer_ix);
}

static int protolayer_iter_ctx_finish(struct protolayer_iter_ctx *ctx, int ret)
{
	struct session2 *s = ctx->session;
	const struct protolayer_globals *globals = &protolayer_globals[s->proto];
	const struct protolayer_grp *grp = &protolayer_grps[s->proto];
	for (size_t i = 0; i < grp->num_layers; i++) {
		struct protolayer_data *d = protolayer_iter_data_get(ctx, i);
		if (globals->iter_deinit)
			globals->iter_deinit(ctx, d);
	}

	if (ret)
		VERBOSE_LOG(s, "layer context of group '%s' (on %u: %s) ended with return code %d\n",
				kr_proto_name(s->proto),
				ctx->layer_ix, layer_name_ctx(ctx), ret);

	if (ctx->status)
		VERBOSE_LOG(s, "iteration of group '%s' (on %u: %s) ended with status %d\n",
				kr_proto_name(s->proto),
				ctx->layer_ix, layer_name_ctx(ctx), ctx->status);

	if (ctx->finished_cb)
		ctx->finished_cb(ret, s, ctx->comm,
				ctx->finished_cb_baton);

	mm_ctx_delete(&ctx->pool);
	free(ctx);

	return ret;
}

static void protolayer_push_finished(int status, struct session2 *s, const struct comm_info *comm, void *baton)
{
	struct protolayer_iter_ctx *ctx = baton;
	ctx->status = status;
	protolayer_iter_ctx_finish(ctx, PROTOLAYER_RET_NORMAL);
}

/** Pushes the specified protocol layer's payload to the session's transport. */
static int protolayer_push(struct protolayer_iter_ctx *ctx)
{
	struct session2 *session = ctx->session;

	if (ctx->payload.type == PROTOLAYER_PAYLOAD_WIRE_BUF) {
		ctx->payload = protolayer_payload_as_buffer(&ctx->payload);
	}

	if (kr_log_is_debug(PROTOLAYER, NULL)) {
		VERBOSE_LOG(session, "Pushing %s\n",
				protolayer_payload_name(ctx->payload.type));
	}

	if (ctx->payload.type == PROTOLAYER_PAYLOAD_BUFFER) {
		session2_transport_push(session,
				ctx->payload.buffer.buf, ctx->payload.buffer.len,
				ctx->payload.short_lived,
				ctx->comm, protolayer_push_finished, ctx);
	} else if (ctx->payload.type == PROTOLAYER_PAYLOAD_IOVEC) {
		session2_transport_pushv(session,
				ctx->payload.iovec.iov, ctx->payload.iovec.cnt,
				ctx->payload.short_lived,
				ctx->comm, protolayer_push_finished, ctx);
	} else {
		kr_assert(false && "Invalid payload type");
		return kr_error(EINVAL);
	}

	return PROTOLAYER_RET_ASYNC;
}

static void protolayer_payload_ensure_long_lived(struct protolayer_iter_ctx *ctx)
{
	if (!ctx->payload.short_lived)
		return;

	size_t buf_len = protolayer_payload_size(&ctx->payload);
	if (kr_fails_assert(buf_len))
		return;

	void *buf = mm_alloc(&ctx->pool, buf_len);
	kr_require(buf);
	protolayer_payload_copy(buf, &ctx->payload, buf_len);

	ctx->payload = protolayer_payload_buffer(buf, buf_len, false);
}

/** Processes as many layers as possible synchronously, returning when either
 * a layer has gone asynchronous, or when the whole sequence has finished.
 *
 * May be called multiple times on the same `ctx` to continue processing after
 * an asynchronous operation - user code will do this via *layer sequence return
 * functions*. */
static int protolayer_step(struct protolayer_iter_ctx *ctx)
{
	while (true) {
		if (kr_fails_assert(ctx->session->proto < KR_PROTO_COUNT))
			return kr_error(EFAULT);

		enum protolayer_type protocol = protolayer_grps[ctx->session->proto].layers[ctx->layer_ix];
		struct protolayer_globals *globals = &protolayer_globals[protocol];

		bool was_async = ctx->async_mode;
		ctx->async_mode = false;

		/* Basically if we went asynchronous, we want to "resume" from
		 * underneath this `if` block. */
		if (!was_async) {
			ctx->status = 0;
			ctx->action = PROTOLAYER_ITER_ACTION_NULL;

			protolayer_iter_cb cb = (ctx->direction == PROTOLAYER_UNWRAP)
				? globals->unwrap : globals->wrap;

			if (ctx->session->closing) {
				return protolayer_iter_ctx_finish(
						ctx, kr_error(ECANCELED));
			}

			if (cb) {
				struct protolayer_data *sess_data = protolayer_sess_data_get(
						ctx->session, ctx->layer_ix);
				struct protolayer_data *iter_data = protolayer_iter_data_get(
						ctx, ctx->layer_ix);
				enum protolayer_iter_cb_result result = cb(sess_data, iter_data, ctx);
				if (kr_fails_assert(result == PROTOLAYER_ITER_CB_RESULT_MAGIC)) {
					/* Callback did not use a *layer
					 * sequence return function* (see
					 * glossary). */
					return protolayer_iter_ctx_finish(ctx, kr_error(EINVAL));
				}
			} else {
				ctx->action = PROTOLAYER_ITER_ACTION_CONTINUE;
			}

			if (!ctx->action) {
				/* We're going asynchronous - the next step is
				 * probably going to be from some sort of a
				 * callback and we will "resume" from underneath
				 * this `if` block. */
				ctx->async_mode = true;
				protolayer_payload_ensure_long_lived(ctx);
				return PROTOLAYER_RET_ASYNC;
			}
		}

		if (kr_fails_assert(ctx->action)) {
			return protolayer_iter_ctx_finish(ctx, kr_error(EINVAL));
		}

		if (ctx->action == PROTOLAYER_ITER_ACTION_BREAK) {
			return protolayer_iter_ctx_finish(
					ctx, PROTOLAYER_RET_NORMAL);
		}

		if (kr_fails_assert(ctx->status == 0)) {
			/* Status should be zero without a BREAK. */
			return protolayer_iter_ctx_finish(ctx, kr_error(EINVAL));
		}

		if (ctx->action == PROTOLAYER_ITER_ACTION_CONTINUE) {
			if (protolayer_iter_ctx_is_last(ctx)) {
				if (ctx->direction == PROTOLAYER_WRAP)
					return protolayer_push(ctx);

				return protolayer_iter_ctx_finish(
						ctx, PROTOLAYER_RET_NORMAL);
			}

			protolayer_iter_ctx_next(ctx);
			continue;
		}

		/* Should never get here */
		kr_assert(false && "Invalid layer callback action");
		return protolayer_iter_ctx_finish(ctx, kr_error(EINVAL));
	}
}

/** Submits the specified buffer to the sequence of layers represented by the
 * specified protolayer manager. The sequence will be processed in the
 * specified `direction`, starting by the layer specified by `layer_ix`.
 *
 * Returns PROTOLAYER_RET_NORMAL when all layers have finished,
 * PROTOLAYER_RET_ASYNC when some layers are asynchronous and waiting for
 * continuation, or a negative number for errors (kr_error). */
<<<<<<< HEAD
static int protolayer_manager_submit(
		struct session2 *s,
=======
static int session2_submit(
		struct session2 *session,
>>>>>>> bd5d4801
		enum protolayer_direction direction, size_t layer_ix,
		struct protolayer_payload payload, const struct comm_info *comm,
		protolayer_finished_cb cb, void *baton)
{
<<<<<<< HEAD
	struct protolayer_manager *manager = s->layers;
	if (!comm)
		comm = &manager->session->comm;

	// RRL: at this point we might start doing nontrivial work,
	// but we may not know the client's IP yet.
	// Note two cases: incoming session (new request)
	// vs. outgoing session (resuming work on some request)
	if (direction == PROTOLAYER_UNWRAP) {
		kr_rrl_sample_start();
		// In particular we don't want to miss en/decryption work
		// for regular connections from clients.
		if (!s->outgoing && s->secure && !proxy_allowed(comm->comm_addr))
			kr_rrl_sample_addr((const union kr_sockaddr *)comm->comm_addr);
	}
	int ret;

	if (manager->session->closing) {
		ret = kr_error(ECANCELED);
		goto finish_ret;
	}
=======
	if (session->closing)
		return kr_error(ECANCELED);
>>>>>>> bd5d4801

	if (kr_fails_assert(session->proto < KR_PROTO_COUNT))
		return kr_error(EFAULT);

	bool had_comm_param = (comm != NULL);
	if (!had_comm_param)
		comm = &session->comm_storage;

	struct protolayer_iter_ctx *ctx = malloc(session->iter_ctx_size);
	kr_require(ctx);

	VERBOSE_LOG(session,
			"%s submitted to grp '%s' in %s direction (%zu: %s)\n",
			protolayer_payload_name(payload.type),
			kr_proto_name(session->proto),
			(direction == PROTOLAYER_UNWRAP) ? "unwrap" : "wrap",
			layer_ix, layer_name(session->proto, layer_ix));

	*ctx = (struct protolayer_iter_ctx) {
		.payload = payload,
<<<<<<< HEAD
		.comm = *comm,
=======
>>>>>>> bd5d4801
		.direction = direction,
		.layer_ix = layer_ix,
		.session = session,
		.finished_cb = cb,
		.finished_cb_baton = baton
	};
	if (had_comm_param) {
		struct comm_addr_storage *addrst = &ctx->comm_addr_storage;
		if (comm->src_addr) {
			memcpy(&addrst->src_addr.ip, comm->src_addr,
				kr_sockaddr_len(comm->src_addr));
			ctx->comm_storage.src_addr = &addrst->src_addr.ip;
		}
		if (comm->comm_addr) {
			memcpy(&addrst->comm_addr.ip, comm->comm_addr,
				kr_sockaddr_len(comm->comm_addr));
			ctx->comm_storage.comm_addr = &addrst->comm_addr.ip;
		}
		if (comm->dst_addr) {
			memcpy(&addrst->dst_addr.ip, comm->dst_addr,
				kr_sockaddr_len(comm->dst_addr));
			ctx->comm_storage.dst_addr = &addrst->dst_addr.ip;
		}
		ctx->comm = &ctx->comm_storage;
	} else {
		ctx->comm = &session->comm_storage;
	}
	mm_ctx_mempool(&ctx->pool, CPU_PAGE_SIZE);

<<<<<<< HEAD
	for (size_t i = 0; i < manager->num_layers; i++) {
		if (kr_fails_assert(ctx->manager->grp < PROTOLAYER_GRP_COUNT)) {
			ret = kr_error(EFAULT);
			goto finish_ret;
		}

		enum protolayer_protocol p = protolayer_grps[manager->grp][i];
		struct protolayer_globals *globals = &protolayer_globals[p];
=======
	const struct protolayer_grp *grp = &protolayer_grps[session->proto];
	for (size_t i = 0; i < grp->num_layers; i++) {
		struct protolayer_globals *globals = &protolayer_globals[grp->layers[i]];
>>>>>>> bd5d4801
		struct protolayer_data *iter_data = protolayer_iter_data_get(ctx, i);
		if (iter_data) {
			memset(iter_data, 0, globals->iter_size);
			iter_data->session = session;
		}

		if (globals->iter_init)
			globals->iter_init(ctx, iter_data);
	}

	ret = protolayer_step(ctx);
finish_ret:
	if (direction == PROTOLAYER_UNWRAP)
		kr_rrl_sample_stop();
	return ret;
}

static void *get_init_param(enum protolayer_type p,
                            struct protolayer_data_param *layer_param,
                            size_t layer_param_count)
{
	if (!layer_param || !layer_param_count)
		return NULL;
	for (size_t i = 0; i < layer_param_count; i++) {
		if (layer_param[i].protocol == p)
			return layer_param[i].param;
	}
	return NULL;
}

/** Called by *Layer sequence return functions* to proceed with protolayer
 * processing. If the  */
static inline void maybe_async_do_step(struct protolayer_iter_ctx *ctx)
{
	if (ctx->async_mode)
		protolayer_step(ctx);
}

enum protolayer_iter_cb_result protolayer_continue(struct protolayer_iter_ctx *ctx)
{
	ctx->action = PROTOLAYER_ITER_ACTION_CONTINUE;
	maybe_async_do_step(ctx);
	return PROTOLAYER_ITER_CB_RESULT_MAGIC;
}

enum protolayer_iter_cb_result protolayer_break(struct protolayer_iter_ctx *ctx, int status)
{
	ctx->status = status;
	ctx->action = PROTOLAYER_ITER_ACTION_BREAK;
	maybe_async_do_step(ctx);
	return PROTOLAYER_ITER_CB_RESULT_MAGIC;
}


int wire_buf_init(struct wire_buf *wb, size_t initial_size)
{
	char *buf = malloc(initial_size);
	kr_require(buf);

	*wb = (struct wire_buf){
		.buf = buf,
		.size = initial_size
	};

	return kr_ok();
}

void wire_buf_deinit(struct wire_buf *wb)
{
	free(wb->buf);
}

int wire_buf_reserve(struct wire_buf *wb, size_t size)
{
	if (wb->buf && wb->size >= size)
		return kr_ok();

	char *newbuf = realloc(wb->buf, size);
	kr_require(newbuf);
	wb->buf = newbuf;
	wb->size = size;
	return kr_ok();
}

int wire_buf_consume(struct wire_buf *wb, size_t length)
{
	size_t ne = wb->end + length;
	if (kr_fails_assert(wb->buf && ne <= wb->size))
		return kr_error(EINVAL);

	wb->end = ne;
	return kr_ok();
}

int wire_buf_trim(struct wire_buf *wb, size_t length)
{
	size_t ns = wb->start + length;
	if (kr_fails_assert(ns <= wb->end))
		return kr_error(EINVAL);

	wb->start = ns;
	return kr_ok();
}

int wire_buf_movestart(struct wire_buf *wb)
{
	if (kr_fails_assert(wb->buf))
		return kr_error(EINVAL);
	if (wb->start == 0)
		return kr_ok();

	size_t len = wire_buf_data_length(wb);
	if (len) {
		if (wb->start < len)
			memmove(wb->buf, wire_buf_data(wb), len);
		else
			memcpy(wb->buf, wire_buf_data(wb), len);
	}
	wb->start = 0;
	wb->end = len;
	return kr_ok();
}

int wire_buf_reset(struct wire_buf *wb)
{
	wb->start = 0;
	wb->end = 0;
	return kr_ok();
}


struct session2 *session2_new(enum session2_transport_type transport_type,
                              enum kr_proto proto,
                              struct protolayer_data_param *layer_param,
                              size_t layer_param_count,
                              bool outgoing)
{
	kr_require(transport_type && proto);

	size_t session_size = sizeof(struct session2);
	size_t iter_ctx_size = sizeof(struct protolayer_iter_ctx);

	const struct protolayer_grp *grp = &protolayer_grps[proto];
	if (kr_fails_assert(grp->num_layers))
		return NULL;

	size_t wire_buf_length = 0;
	ssize_t offsets[2 * grp->num_layers];
	session_size += sizeof(offsets);

	ssize_t *sess_offsets = offsets;
	ssize_t *iter_offsets = &offsets[grp->num_layers];

	/* Space for layer-specific data, guaranteeing alignment */
	size_t total_sess_data_size = 0;
	size_t total_iter_data_size = 0;
	for (size_t i = 0; i < grp->num_layers; i++) {
		const struct protolayer_globals *g = &protolayer_globals[grp->layers[i]];

		sess_offsets[i] = g->sess_size ? total_sess_data_size : -1;
		total_sess_data_size += ALIGN_TO(g->sess_size, CPU_STRUCT_ALIGN);

		iter_offsets[i] = g->iter_size ? total_iter_data_size : -1;
		total_iter_data_size += ALIGN_TO(g->iter_size, CPU_STRUCT_ALIGN);

		size_t wire_buf_overhead = (g->wire_buf_overhead_cb)
			? g->wire_buf_overhead_cb(outgoing)
			: g->wire_buf_overhead;
		wire_buf_length += wire_buf_overhead;
	}
	session_size += total_sess_data_size;
	iter_ctx_size += total_iter_data_size;

	struct session2 *s = malloc(session_size);
	kr_require(s);

	*s = (struct session2) {
		.transport = {
			.type = transport_type,
		},
		.log_id = next_log_id++,
		.outgoing = outgoing,
		.tasks = trie_create(NULL),

		.proto = proto,
		.iter_ctx_size = iter_ctx_size,
	};

	memcpy(&s->layer_data, offsets, sizeof(offsets));
	queue_init(s->waiting);
	int ret = wire_buf_init(&s->wire_buf, wire_buf_length);
	kr_require(!ret);

	ret = uv_timer_init(uv_default_loop(), &s->timer);
	kr_require(!ret);
	s->timer.data = s;
	s->uv_count++; /* Session owns the timer */

	/* Initialize the layer's session data */
	for (size_t i = 0; i < grp->num_layers; i++) {
		struct protolayer_globals *globals = &protolayer_globals[grp->layers[i]];
		struct protolayer_data *sess_data = protolayer_sess_data_get(s, i);
		if (sess_data) {
			memset(sess_data, 0, globals->sess_size);
			sess_data->session = s;
		}

		void *param = get_init_param(grp->layers[i], layer_param, layer_param_count);
		if (globals->sess_init)
			globals->sess_init(s, sess_data, param);
	}

	session2_touch(s);

	return s;
}

/** De-allocates the session. Must only be called once the underlying IO handle
 * and timer are already closed, otherwise may leak resources. */
static void session2_free(struct session2 *s)
{
	const struct protolayer_grp *grp = &protolayer_grps[s->proto];
	for (size_t i = 0; i < grp->num_layers; i++) {
		struct protolayer_globals *globals = &protolayer_globals[grp->layers[i]];
		if (globals->sess_deinit) {
			struct protolayer_data *sess_data = protolayer_sess_data_get(s, i);
			globals->sess_deinit(s, sess_data);
		}
	}

	wire_buf_deinit(&s->wire_buf);
	trie_free(s->tasks);
	queue_deinit(s->waiting);
	free(s);
}

void session2_unhandle(struct session2 *s)
{
	if (kr_fails_assert(s->uv_count > 0)) {
		session2_free(s);
		return;
	}

	s->uv_count--;
	if (s->uv_count <= 0)
		session2_free(s);
}

int session2_start_read(struct session2 *session)
{
	if (session->transport.type == SESSION2_TRANSPORT_IO)
		return io_start_read(session->transport.io.handle);

	/* TODO - probably just some event for this */
	kr_assert(false && "Parent start_read unsupported");
	return kr_error(EINVAL);
}

int session2_stop_read(struct session2 *session)
{
	if (session->transport.type == SESSION2_TRANSPORT_IO)
		return io_stop_read(session->transport.io.handle);

	/* TODO - probably just some event for this */
	kr_assert(false && "Parent stop_read unsupported");
	return kr_error(EINVAL);
}

struct sockaddr *session2_get_peer(struct session2 *s)
{
	while (s && s->transport.type == SESSION2_TRANSPORT_PARENT)
		s = s->transport.parent;

	return (s && s->transport.type == SESSION2_TRANSPORT_IO)
		? &s->transport.io.peer.ip
		: NULL;
}

struct sockaddr *session2_get_sockname(struct session2 *s)
{
	while (s && s->transport.type == SESSION2_TRANSPORT_PARENT)
		s = s->transport.parent;

	return (s && s->transport.type == SESSION2_TRANSPORT_IO)
		? &s->transport.io.sockname.ip
		: NULL;
}

uv_handle_t *session2_get_handle(struct session2 *s)
{
	while (s && s->transport.type == SESSION2_TRANSPORT_PARENT)
		s = s->transport.parent;

	return (s && s->transport.type == SESSION2_TRANSPORT_IO)
		? s->transport.io.handle
		: NULL;
}

static void session2_on_timeout(uv_timer_t *timer)
{
	kr_rrl_sample_start();
	struct session2 *s = timer->data;
	session2_event(s, s->timer_event, NULL);
	kr_rrl_sample_stop();
}

int session2_timer_start(struct session2 *s, enum protolayer_event_type event, uint64_t timeout, uint64_t repeat)
{
	s->timer_event = event;
	return uv_timer_start(&s->timer, session2_on_timeout, timeout, repeat);
}

int session2_timer_restart(struct session2 *s)
{
	return uv_timer_again(&s->timer);
}

int session2_timer_stop(struct session2 *s)
{
	return uv_timer_stop(&s->timer);
}

int session2_tasklist_add(struct session2 *session, struct qr_task *task)
{
	trie_t *t = session->tasks;
	uint16_t task_msg_id = 0;
	const char *key = NULL;
	size_t key_len = 0;
	if (session->outgoing) {
		knot_pkt_t *pktbuf = worker_task_get_pktbuf(task);
		task_msg_id = knot_wire_get_id(pktbuf->wire);
		key = (const char *)&task_msg_id;
		key_len = sizeof(task_msg_id);
	} else {
		key = (const char *)&task;
		key_len = sizeof(char *);
	}
	trie_val_t *v = trie_get_ins(t, key, key_len);
	if (kr_fails_assert(v))
		return kr_error(ENOMEM);
	if (*v == NULL) {
		*v = task;
		worker_task_ref(task);
	} else if (kr_fails_assert(*v == task)) {
		return kr_error(EINVAL);
	}
	return kr_ok();
}

int session2_tasklist_del(struct session2 *session, struct qr_task *task)
{
	trie_t *t = session->tasks;
	uint16_t task_msg_id = 0;
	const char *key = NULL;
	size_t key_len = 0;
	trie_val_t val;
	if (session->outgoing) {
		knot_pkt_t *pktbuf = worker_task_get_pktbuf(task);
		task_msg_id = knot_wire_get_id(pktbuf->wire);
		key = (const char *)&task_msg_id;
		key_len = sizeof(task_msg_id);
	} else {
		key = (const char *)&task;
		key_len = sizeof(char *);
	}
	int ret = trie_del(t, key, key_len, &val);
	if (ret == KNOT_EOK) {
		kr_require(val == task);
		worker_task_unref(val);
	}
	return ret;
}

struct qr_task *session2_tasklist_get_first(struct session2 *session)
{
	trie_val_t *val = trie_get_first(session->tasks, NULL, NULL);
	return val ? (struct qr_task *) *val : NULL;
}

struct qr_task *session2_tasklist_del_first(struct session2 *session, bool deref)
{
	trie_val_t val = NULL;
	int res = trie_del_first(session->tasks, NULL, NULL, &val);
	if (res != KNOT_EOK) {
		val = NULL;
	} else if (deref) {
		worker_task_unref(val);
	}
	return (struct qr_task *)val;
}

struct qr_task *session2_tasklist_find_msgid(const struct session2 *session, uint16_t msg_id)
{
	if (kr_fails_assert(session->outgoing))
		return NULL;
	trie_t *t = session->tasks;
	struct qr_task *ret = NULL;
	trie_val_t *val = trie_get_try(t, (char *)&msg_id, sizeof(msg_id));
	if (val) {
		ret = *val;
	}
	return ret;
}

struct qr_task *session2_tasklist_del_msgid(const struct session2 *session, uint16_t msg_id)
{
	if (kr_fails_assert(session->outgoing))
		return NULL;
	trie_t *t = session->tasks;
	struct qr_task *ret = NULL;
	const char *key = (const char *)&msg_id;
	size_t key_len = sizeof(msg_id);
	trie_val_t val;
	int res = trie_del(t, key, key_len, &val);
	if (res == KNOT_EOK) {
		if (worker_task_numrefs(val) > 1) {
			ret = val;
		}
		worker_task_unref(val);
	}
	return ret;
}

void session2_tasklist_finalize(struct session2 *session, int status)
{
	while (session2_tasklist_get_len(session) > 0) {
		struct qr_task *t = session2_tasklist_del_first(session, false);
		kr_require(worker_task_numrefs(t) > 0);
		worker_task_finalize(t, status);
		worker_task_unref(t);
	}
}

int session2_tasklist_finalize_expired(struct session2 *session)
{
	int ret = 0;
	queue_t(struct qr_task *) q;
	uint64_t now = kr_now();
	trie_t *t = session->tasks;
	trie_it_t *it;
	queue_init(q);
	for (it = trie_it_begin(t); !trie_it_finished(it); trie_it_next(it)) {
		trie_val_t *v = trie_it_val(it);
		struct qr_task *task = (struct qr_task *)*v;
		if ((now - worker_task_creation_time(task)) >= KR_RESOLVE_TIME_LIMIT) {
			struct kr_request *req = worker_task_request(task);
			if (!kr_fails_assert(req))
				kr_query_inform_timeout(req, req->current_query);
			queue_push(q, task);
			worker_task_ref(task);
		}
	}
	trie_it_free(it);

	struct qr_task *task = NULL;
	uint16_t msg_id = 0;
	char *key = (char *)&task;
	int32_t keylen = sizeof(struct qr_task *);
	if (session->outgoing) {
		key = (char *)&msg_id;
		keylen = sizeof(msg_id);
	}
	while (queue_len(q) > 0) {
		task = queue_head(q);
		if (session->outgoing) {
			knot_pkt_t *pktbuf = worker_task_get_pktbuf(task);
			msg_id = knot_wire_get_id(pktbuf->wire);
		}
		int res = trie_del(t, key, keylen, NULL);
		if (!worker_task_finished(task)) {
			/* task->pending_count must be zero,
			 * but there are can be followers,
			 * so run worker_task_subreq_finalize() to ensure retrying
			 * for all the followers. */
			worker_task_subreq_finalize(task);
			worker_task_finalize(task, KR_STATE_FAIL);
		}
		if (res == KNOT_EOK) {
			worker_task_unref(task);
		}
		queue_pop(q);
		worker_task_unref(task);
		++ret;
	}

	queue_deinit(q);
	return ret;
}

int session2_waitinglist_push(struct session2 *session, struct qr_task *task)
{
	queue_push(session->waiting, task);
	worker_task_ref(task);
	return kr_ok();
}

struct qr_task *session2_waitinglist_get(const struct session2 *session)
{
	return (queue_len(session->waiting) > 0) ? (queue_head(session->waiting)) : NULL;
}

struct qr_task *session2_waitinglist_pop(struct session2 *session, bool deref)
{
	struct qr_task *t = session2_waitinglist_get(session);
	queue_pop(session->waiting);
	if (deref) {
		worker_task_unref(t);
	}
	return t;
}

void session2_waitinglist_retry(struct session2 *session, bool increase_timeout_cnt)
{
	while (!session2_waitinglist_is_empty(session)) {
		struct qr_task *task = session2_waitinglist_pop(session, false);
		if (increase_timeout_cnt) {
			worker_task_timeout_inc(task);
		}
		worker_task_step(task, session2_get_peer(session), NULL);
		worker_task_unref(task);
	}
}

void session2_waitinglist_finalize(struct session2 *session, int status)
{
	while (!session2_waitinglist_is_empty(session)) {
		struct qr_task *t = session2_waitinglist_pop(session, false);
		worker_task_finalize(t, status);
		worker_task_unref(t);
	}
}

void session2_penalize(struct session2 *session)
{
	if (session->was_useful || !session->outgoing)
		return;

	/* We want to penalize the IP address, if a task is asking a query.
	 * It might not be the right task, but that doesn't matter so much
	 * for attributing the useless session to the IP address. */
	struct qr_task *t = session2_tasklist_get_first(session);
	struct kr_query *qry = NULL;
	if (t) {
		struct kr_request *req = worker_task_request(t);
		qry = array_tail(req->rplan.pending);
	}
	if (qry) /* We reuse the error for connection, as it's quite similar. */
		qry->server_selection.error(qry, worker_task_get_transport(t),
						KR_SELECTION_TCP_CONNECT_FAILED);
}

int session2_unwrap(struct session2 *s, struct protolayer_payload payload,
                    const struct comm_info *comm, protolayer_finished_cb cb,
                    void *baton)
{
<<<<<<< HEAD
	return protolayer_manager_submit(s, PROTOLAYER_UNWRAP, 0,
			payload, comm, cb, baton);
=======
	return session2_submit(s, PROTOLAYER_UNWRAP,
			0, payload, comm, cb, baton);
>>>>>>> bd5d4801
}

int session2_unwrap_after(struct session2 *s, enum protolayer_type protocol,
                          struct protolayer_payload payload,
                          const struct comm_info *comm,
                          protolayer_finished_cb cb, void *baton)
{
	ssize_t layer_ix = session2_get_protocol(s, protocol) + 1;
	if (layer_ix < 0)
		return layer_ix;
<<<<<<< HEAD
	return protolayer_manager_submit(s, PROTOLAYER_UNWRAP, layer_ix,
			payload, comm, cb, baton);
=======
	return session2_submit(s, PROTOLAYER_UNWRAP,
			layer_ix, payload, comm, cb, baton);
>>>>>>> bd5d4801
}

int session2_wrap(struct session2 *s, struct protolayer_payload payload,
                  const struct comm_info *comm, protolayer_finished_cb cb,
                  void *baton)
{
<<<<<<< HEAD
	return protolayer_manager_submit(s, PROTOLAYER_WRAP,
			s->layers->num_layers - 1,
=======
	return session2_submit(s, PROTOLAYER_WRAP,
			protolayer_grps[s->proto].num_layers - 1,
>>>>>>> bd5d4801
			payload, comm, cb, baton);
}

int session2_wrap_after(struct session2 *s, enum protolayer_type protocol,
                        struct protolayer_payload payload,
                        const struct comm_info *comm,
                        protolayer_finished_cb cb, void *baton)
{
	ssize_t layer_ix = session2_get_protocol(s, protocol) - 1;
	if (layer_ix < 0)
		return layer_ix;
<<<<<<< HEAD
	return protolayer_manager_submit(s, PROTOLAYER_WRAP, layer_ix,
=======
	return session2_submit(s, PROTOLAYER_WRAP, layer_ix,
>>>>>>> bd5d4801
			payload, comm, cb, baton);
}

static void session2_event_wrap(struct session2 *s, enum protolayer_event_type event, void *baton)
{
	bool cont;
	const struct protolayer_grp *grp = &protolayer_grps[s->proto];
	for (ssize_t i = grp->num_layers - 1; i >= 0; i--) {
		struct protolayer_globals *globals = &protolayer_globals[grp->layers[i]];
		if (globals->event_wrap) {
			struct protolayer_data *sess_data = protolayer_sess_data_get(s, i);
			cont = globals->event_wrap(event, &baton, s, sess_data);
		} else {
			cont = true;
		}

		if (!cont)
			return;
	}

	session2_transport_event(s, event, baton);
}

void session2_event_unwrap(struct session2 *s, ssize_t start_ix, enum protolayer_event_type event, void *baton)
{
	bool cont;
	const struct protolayer_grp *grp = &protolayer_grps[s->proto];
	for (ssize_t i = start_ix; i < grp->num_layers; i++) {
		struct protolayer_globals *globals = &protolayer_globals[grp->layers[i]];
		if (globals->event_unwrap) {
			struct protolayer_data *sess_data = protolayer_sess_data_get(s, i);
			cont = globals->event_unwrap(event, &baton, s, sess_data);
		} else {
			cont = true;
		}

		if (!cont)
			return;
	}

	/* Immediately bounce back in the `wrap` direction.
	 *
	 * TODO: This might be undesirable for cases with sub-sessions - the
	 * current idea is for the layers managing sub-sessions to just return
	 * `false` on `event_unwrap`, but a more "automatic" mechanism may be
	 * added when this is relevant, to make it less error-prone. */
	session2_event_wrap(s, event, baton);
}

void session2_event(struct session2 *s, enum protolayer_event_type event, void *baton)
{
	session2_event_unwrap(s, 0, event, baton);
}

void session2_event_after(struct session2 *s, enum protolayer_type protocol,
                          enum protolayer_event_type event, void *baton)
{
	ssize_t start_ix = session2_get_protocol(s, protocol);
	if (kr_fails_assert(start_ix >= 0))
		return;
	session2_event_unwrap(s, start_ix + 1, event, baton);
}

void session2_init_request(struct session2 *s, struct kr_request *req)
{
	const struct protolayer_grp *grp = &protolayer_grps[s->proto];
	for (ssize_t i = 0; i < grp->num_layers; i++) {
		struct protolayer_globals *globals = &protolayer_globals[grp->layers[i]];
		if (globals->request_init) {
			struct protolayer_data *sess_data = protolayer_sess_data_get(s, i);
			globals->request_init(s, req, sess_data);
		}
	}
}


struct session2_pushv_ctx {
	struct session2 *session;
	protolayer_finished_cb cb;
	const struct comm_info *comm;
	void *baton;

	char *async_buf;
};

static void session2_transport_parent_pushv_finished(int status,
                                                     struct session2 *session,
                                                     const struct comm_info *comm,
                                                     void *baton)
{
	struct session2_pushv_ctx *ctx = baton;
	if (ctx->cb)
		ctx->cb(status, ctx->session, comm, ctx->baton);
	free(ctx->async_buf);
	free(ctx);
}

static void session2_transport_pushv_finished(int status, struct session2_pushv_ctx *ctx)
{
	if (ctx->cb)
		ctx->cb(status, ctx->session, ctx->comm, ctx->baton);
	free(ctx->async_buf);
	free(ctx);
}

static void session2_transport_udp_queue_pushv_finished(int status, void *baton)
{
	session2_transport_pushv_finished(status, baton);
}

static void session2_transport_udp_pushv_finished(uv_udp_send_t *req, int status)
{
	session2_transport_pushv_finished(status, req->data);
	free(req);
}

static void session2_transport_stream_pushv_finished(uv_write_t *req, int status)
{
	session2_transport_pushv_finished(status, req->data);
	free(req);
}

#if ENABLE_XDP
static void xdp_tx_waker(uv_idle_t *handle)
{
	xdp_handle_data_t *xhd = handle->data;
	int ret = knot_xdp_send_finish(xhd->socket);
	if (ret != KNOT_EAGAIN && ret != KNOT_EOK)
		kr_log_error(XDP, "check: ret = %d, %s\n", ret, knot_strerror(ret));
	/* Apparently some drivers need many explicit wake-up calls
	 * even if we push no additional packets (in case they accumulated a lot) */
	if (ret != KNOT_EAGAIN)
		uv_idle_stop(handle);
	knot_xdp_send_prepare(xhd->socket);
	/* LATER(opt.): it _might_ be better for performance to do these two steps
	 * at different points in time */
	while (queue_len(xhd->tx_waker_queue)) {
		struct session2_pushv_ctx *ctx = queue_head(xhd->tx_waker_queue);
		if (ctx->cb)
			ctx->cb(kr_ok(), ctx->session, ctx->comm, ctx->baton);
		free(ctx);
		queue_pop(xhd->tx_waker_queue);
	}
}
#endif

static void session2_transport_pushv_ensure_long_lived(
		struct iovec **iov, int *iovcnt, bool iov_short_lived,
		struct iovec *out_iovecmem, struct session2_pushv_ctx *ctx)
{
	if (!iov_short_lived)
		return;

	size_t iovsize = iovecs_size(*iov, *iovcnt);
	if (kr_fails_assert(iovsize))
		return;

	void *buf = malloc(iovsize);
	kr_require(buf);
	iovecs_copy(buf, *iov, *iovcnt, iovsize);

	ctx->async_buf = buf;
	out_iovecmem->iov_base = buf;
	out_iovecmem->iov_len = iovsize;
	*iov = out_iovecmem;
	*iovcnt = 1;
}

static int session2_transport_pushv(struct session2 *s,
                                    struct iovec *iov, int iovcnt,
                                    bool iov_short_lived,
                                    const struct comm_info *comm,
                                    protolayer_finished_cb cb, void *baton)
{
	struct iovec iovecmem;
	if (kr_fails_assert(s))
		return kr_error(EINVAL);

	struct session2_pushv_ctx *ctx = malloc(sizeof(*ctx));
	kr_require(ctx);
	*ctx = (struct session2_pushv_ctx){
		.session = s,
		.cb = cb,
		.baton = baton,
		.comm = comm
	};
	int err_ret = kr_ok();

	switch (s->transport.type) {
	case SESSION2_TRANSPORT_IO:;
		uv_handle_t *handle = s->transport.io.handle;
		if (kr_fails_assert(handle)) {
			err_ret = kr_error(EINVAL);
			goto exit_err;
		}

		if (handle->type == UV_UDP) {
			if (ENABLE_SENDMMSG && !s->outgoing) {
				int fd;
				int ret = uv_fileno(handle, &fd);
				if (kr_fails_assert(!ret)) {
					err_ret = kr_error(EIO);
					goto exit_err;
				}

				/* TODO: support multiple iovecs properly? */
				if (kr_fails_assert(iovcnt == 1)) {
					err_ret = kr_error(EINVAL);
					goto exit_err;
				}

				session2_transport_pushv_ensure_long_lived(
						&iov, &iovcnt, iov_short_lived,
						&iovecmem, ctx);
				udp_queue_push(fd, comm->comm_addr, iov->iov_base, iov->iov_len,
						session2_transport_udp_queue_pushv_finished,
						ctx);
				return kr_ok();
			} else {
				int ret = uv_udp_try_send((uv_udp_t*)handle,
						(uv_buf_t *)iov, iovcnt, comm->comm_addr);
				if (ret == UV_EAGAIN) {
					uv_udp_send_t *req = malloc(sizeof(*req));
					req->data = ctx;
					session2_transport_pushv_ensure_long_lived(
							&iov, &iovcnt, iov_short_lived,
							&iovecmem, ctx);
					ret = uv_udp_send(req, (uv_udp_t *)handle,
							(uv_buf_t *)iov, iovcnt, comm->comm_addr,
							session2_transport_udp_pushv_finished);
					if (ret)
						session2_transport_udp_pushv_finished(req, ret);
				} else {
					session2_transport_pushv_finished(ret, ctx);
				}
				return ret;
			}
		} else if (handle->type == UV_TCP) {
			int ret = uv_try_write((uv_stream_t *)handle, (uv_buf_t *)iov, iovcnt);
			if (ret == UV_EAGAIN) {
				uv_write_t *req = malloc(sizeof(*req));
				req->data = ctx;
				session2_transport_pushv_ensure_long_lived(
						&iov, &iovcnt, iov_short_lived,
						&iovecmem, ctx);
				ret = uv_write(req, (uv_stream_t *)handle, (uv_buf_t *)iov, iovcnt,
						session2_transport_stream_pushv_finished);
				if (ret)
					session2_transport_stream_pushv_finished(req, ret);
			} else {
				session2_transport_pushv_finished(ret, ctx);
			}
			return ret;
#if ENABLE_XDP
		} else if (handle->type == UV_POLL) {
			xdp_handle_data_t *xhd = handle->data;
			if (kr_fails_assert(xhd && xhd->socket)) {
				err_ret = kr_error(EIO);
				goto exit_err;
			}

			/* TODO: support multiple iovecs properly? */
			if (kr_fails_assert(iovcnt == 1)) {
				err_ret = kr_error(EINVAL);
				goto exit_err;
			}

			session2_transport_pushv_ensure_long_lived(
					&iov, &iovcnt, iov_short_lived,
					&iovecmem, ctx);

			knot_xdp_msg_t msg;
#if KNOT_VERSION_HEX >= 0x030100
			/* We don't have a nice way of preserving the _msg_t from frame allocation,
			 * so we manually redo all other parts of knot_xdp_send_alloc() */
			memset(&msg, 0, sizeof(msg));
			bool ipv6 = comm->comm_addr->sa_family == AF_INET6;
			msg.flags = ipv6 ? KNOT_XDP_MSG_IPV6 : 0;
			memcpy(msg.eth_from, comm->eth_from, sizeof(comm->eth_from));
			memcpy(msg.eth_to,   comm->eth_to,   sizeof(comm->eth_to));
#endif
			const struct sockaddr *ip_from = comm->dst_addr;
			const struct sockaddr *ip_to   = comm->comm_addr;
			memcpy(&msg.ip_from, ip_from, kr_sockaddr_len(ip_from));
			memcpy(&msg.ip_to,   ip_to,   kr_sockaddr_len(ip_to));
			msg.payload = *iov;

			uint32_t sent;
			int ret = knot_xdp_send(xhd->socket, &msg, 1, &sent);

			queue_push(xhd->tx_waker_queue, ctx);
			uv_idle_start(&xhd->tx_waker, xdp_tx_waker);
			kr_log_debug(XDP, "pushed a packet, ret = %d\n", ret);

			return kr_ok();
#endif
		} else {
			kr_assert(false && "Unsupported handle");
			err_ret = kr_error(EINVAL);
			goto exit_err;
		}

	case SESSION2_TRANSPORT_PARENT:;
		struct session2 *parent = s->transport.parent;
		if (kr_fails_assert(parent)) {
			err_ret = kr_error(EINVAL);
			goto exit_err;
		}
		int ret = session2_wrap(parent,
				protolayer_payload_iovec(iov, iovcnt, iov_short_lived),
				comm, session2_transport_parent_pushv_finished,
				ctx);
		return (ret < 0) ? ret : kr_ok();

	default:
		kr_assert(false && "Invalid transport");
		err_ret = kr_error(EINVAL);
		goto exit_err;
	}

exit_err:
	session2_transport_pushv_finished(err_ret, ctx);
	return err_ret;
}

struct push_ctx {
	struct iovec iov;
	protolayer_finished_cb cb;
	void *baton;
};

static void session2_transport_single_push_finished(int status,
                                                    struct session2 *s,
                                                    const struct comm_info *comm,
                                                    void *baton)
{
	struct push_ctx *ctx = baton;
	if (ctx->cb)
		ctx->cb(status, s, comm, ctx->baton);
	free(ctx);
}

static inline int session2_transport_push(struct session2 *s,
                                          char *buf, size_t buf_len,
                                          bool buf_short_lived,
                                          const struct comm_info *comm,
                                          protolayer_finished_cb cb, void *baton)
{
	struct push_ctx *ctx = malloc(sizeof(*ctx));
	kr_require(ctx);
	*ctx = (struct push_ctx){
		.iov = {
			.iov_base = buf,
			.iov_len = buf_len
		},
		.cb = cb,
		.baton = baton
	};

	return session2_transport_pushv(s, &ctx->iov, 1, buf_short_lived, comm,
			session2_transport_single_push_finished, ctx);
}

static void on_session2_handle_close(uv_handle_t *handle)
{
	struct session2 *session = handle->data;
	kr_require(session->transport.type == SESSION2_TRANSPORT_IO &&
			session->transport.io.handle == handle);
	io_free(handle);
}

static void on_session2_timer_close(uv_handle_t *handle)
{
	session2_unhandle(handle->data);
}

static int session2_handle_close(struct session2 *s)
{
	if (kr_fails_assert(s->transport.type == SESSION2_TRANSPORT_IO))
		return kr_error(EINVAL);

	uv_handle_t *handle = s->transport.io.handle;

	if (!handle->loop) {
		/* This happens when kresd is stopping and the libUV loop has
		 * been ended. We do not `uv_close` the handles, we just free
		 * up the memory. */

		session2_unhandle(s); /* For timer handle */
		io_free(handle); /* This will unhandle the transport handle */
		return kr_ok();
	}

	io_stop_read(handle);
	uv_close((uv_handle_t *)&s->timer, on_session2_timer_close);
	uv_close(handle, on_session2_handle_close);
	return kr_ok();
}

static int session2_transport_event(struct session2 *s,
                                    enum protolayer_event_type event,
                                    void *baton)
{
	if (s->closing)
		return kr_ok();

	bool is_close_event = (event == PROTOLAYER_EVENT_CLOSE ||
			event == PROTOLAYER_EVENT_FORCE_CLOSE);
	if (is_close_event) {
		kr_require(session2_is_empty(s));
		session2_timer_stop(s);
		s->closing = true;
	}

	switch (s->transport.type) {
	case SESSION2_TRANSPORT_IO:;
		if (kr_fails_assert(s->transport.io.handle)) {
			return kr_error(EINVAL);
		}

		if (is_close_event)
			return session2_handle_close(s);

		return kr_ok();

	case SESSION2_TRANSPORT_PARENT:;
		session2_event_wrap(s, event, baton);
		return kr_ok();

	default:
		kr_assert(false && "Invalid transport");
		return kr_error(EINVAL);
	}
}

void session2_kill_ioreq(struct session2 *session, struct qr_task *task)
{
	if (!session || session->closing)
		return;
	if (kr_fails_assert(session->outgoing
				&& session->transport.type == SESSION2_TRANSPORT_IO
				&& session->transport.io.handle))
		return;
	session2_tasklist_del(session, task);
	if (session->transport.io.handle->type == UV_UDP)
		session2_close(session);
}<|MERGE_RESOLUTION|>--- conflicted
+++ resolved
@@ -571,21 +571,20 @@
  * Returns PROTOLAYER_RET_NORMAL when all layers have finished,
  * PROTOLAYER_RET_ASYNC when some layers are asynchronous and waiting for
  * continuation, or a negative number for errors (kr_error). */
-<<<<<<< HEAD
-static int protolayer_manager_submit(
-		struct session2 *s,
-=======
 static int session2_submit(
 		struct session2 *session,
->>>>>>> bd5d4801
 		enum protolayer_direction direction, size_t layer_ix,
 		struct protolayer_payload payload, const struct comm_info *comm,
 		protolayer_finished_cb cb, void *baton)
 {
-<<<<<<< HEAD
-	struct protolayer_manager *manager = s->layers;
-	if (!comm)
-		comm = &manager->session->comm;
+	if (session->closing)
+		return kr_error(ECANCELED);
+	if (kr_fails_assert(session->proto < KR_PROTO_COUNT))
+		return kr_error(EFAULT);
+
+	bool had_comm_param = (comm != NULL);
+	if (!had_comm_param)
+		comm = &session->comm_storage;
 
 	// RRL: at this point we might start doing nontrivial work,
 	// but we may not know the client's IP yet.
@@ -595,26 +594,10 @@
 		kr_rrl_sample_start();
 		// In particular we don't want to miss en/decryption work
 		// for regular connections from clients.
-		if (!s->outgoing && s->secure && !proxy_allowed(comm->comm_addr))
+		if (!session->outgoing && session->secure && !proxy_allowed(comm->comm_addr))
 			kr_rrl_sample_addr((const union kr_sockaddr *)comm->comm_addr);
 	}
 	int ret;
-
-	if (manager->session->closing) {
-		ret = kr_error(ECANCELED);
-		goto finish_ret;
-	}
-=======
-	if (session->closing)
-		return kr_error(ECANCELED);
->>>>>>> bd5d4801
-
-	if (kr_fails_assert(session->proto < KR_PROTO_COUNT))
-		return kr_error(EFAULT);
-
-	bool had_comm_param = (comm != NULL);
-	if (!had_comm_param)
-		comm = &session->comm_storage;
 
 	struct protolayer_iter_ctx *ctx = malloc(session->iter_ctx_size);
 	kr_require(ctx);
@@ -628,10 +611,6 @@
 
 	*ctx = (struct protolayer_iter_ctx) {
 		.payload = payload,
-<<<<<<< HEAD
-		.comm = *comm,
-=======
->>>>>>> bd5d4801
 		.direction = direction,
 		.layer_ix = layer_ix,
 		.session = session,
@@ -661,20 +640,9 @@
 	}
 	mm_ctx_mempool(&ctx->pool, CPU_PAGE_SIZE);
 
-<<<<<<< HEAD
-	for (size_t i = 0; i < manager->num_layers; i++) {
-		if (kr_fails_assert(ctx->manager->grp < PROTOLAYER_GRP_COUNT)) {
-			ret = kr_error(EFAULT);
-			goto finish_ret;
-		}
-
-		enum protolayer_protocol p = protolayer_grps[manager->grp][i];
-		struct protolayer_globals *globals = &protolayer_globals[p];
-=======
 	const struct protolayer_grp *grp = &protolayer_grps[session->proto];
 	for (size_t i = 0; i < grp->num_layers; i++) {
 		struct protolayer_globals *globals = &protolayer_globals[grp->layers[i]];
->>>>>>> bd5d4801
 		struct protolayer_data *iter_data = protolayer_iter_data_get(ctx, i);
 		if (iter_data) {
 			memset(iter_data, 0, globals->iter_size);
@@ -686,7 +654,6 @@
 	}
 
 	ret = protolayer_step(ctx);
-finish_ret:
 	if (direction == PROTOLAYER_UNWRAP)
 		kr_rrl_sample_stop();
 	return ret;
@@ -1230,13 +1197,8 @@
                     const struct comm_info *comm, protolayer_finished_cb cb,
                     void *baton)
 {
-<<<<<<< HEAD
-	return protolayer_manager_submit(s, PROTOLAYER_UNWRAP, 0,
-			payload, comm, cb, baton);
-=======
 	return session2_submit(s, PROTOLAYER_UNWRAP,
 			0, payload, comm, cb, baton);
->>>>>>> bd5d4801
 }
 
 int session2_unwrap_after(struct session2 *s, enum protolayer_type protocol,
@@ -1247,26 +1209,16 @@
 	ssize_t layer_ix = session2_get_protocol(s, protocol) + 1;
 	if (layer_ix < 0)
 		return layer_ix;
-<<<<<<< HEAD
-	return protolayer_manager_submit(s, PROTOLAYER_UNWRAP, layer_ix,
-			payload, comm, cb, baton);
-=======
 	return session2_submit(s, PROTOLAYER_UNWRAP,
 			layer_ix, payload, comm, cb, baton);
->>>>>>> bd5d4801
 }
 
 int session2_wrap(struct session2 *s, struct protolayer_payload payload,
                   const struct comm_info *comm, protolayer_finished_cb cb,
                   void *baton)
 {
-<<<<<<< HEAD
-	return protolayer_manager_submit(s, PROTOLAYER_WRAP,
-			s->layers->num_layers - 1,
-=======
 	return session2_submit(s, PROTOLAYER_WRAP,
 			protolayer_grps[s->proto].num_layers - 1,
->>>>>>> bd5d4801
 			payload, comm, cb, baton);
 }
 
@@ -1278,11 +1230,7 @@
 	ssize_t layer_ix = session2_get_protocol(s, protocol) - 1;
 	if (layer_ix < 0)
 		return layer_ix;
-<<<<<<< HEAD
-	return protolayer_manager_submit(s, PROTOLAYER_WRAP, layer_ix,
-=======
 	return session2_submit(s, PROTOLAYER_WRAP, layer_ix,
->>>>>>> bd5d4801
 			payload, comm, cb, baton);
 }
 
