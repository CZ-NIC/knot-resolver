/*  Copyright (C) CZ.NIC, z.s.p.o. <knot-resolver@labs.nic.cz>
 *  SPDX-License-Identifier: GPL-3.0-or-later
 */

#pragma once

#include "daemon/engine.h"
#include "lib/generic/array.h"
#include "lib/generic/trie.h"


/** Query resolution task (opaque). */
struct qr_task;
/** Worker state. */
struct worker_ctx;
/** Transport session (opaque). */
struct session2;
/** Data about the communication (defined in io.h). */
struct comm_info;

/** Pointer to the singleton worker.  NULL if not initialized. */
KR_EXPORT extern struct worker_ctx *the_worker;

/** Create and initialize the worker.
 * \return error code (ENOMEM) */
int worker_init(void);

/** Destroy the worker (free memory). */
void worker_deinit(void);

/**
 * End current DNS/TCP session, this disassociates pending tasks from this session
 * which may be freely closed afterwards.
 */
int worker_end_tcp(struct session2 *session);

KR_EXPORT knot_pkt_t *worker_resolve_mk_pkt_dname(knot_dname_t *qname, uint16_t qtype, uint16_t qclass,
				   const struct kr_qflags *options);

/**
 * Create a packet suitable for worker_resolve_start().  All in malloc() memory.
 */
KR_EXPORT knot_pkt_t *
worker_resolve_mk_pkt(const char *qname_str, uint16_t qtype, uint16_t qclass,
			const struct kr_qflags *options);

/**
 * Start query resolution with given query.
 *
 * @return task or NULL
 */
KR_EXPORT struct qr_task *
worker_resolve_start(knot_pkt_t *query, struct kr_qflags options);

/**
 * Execute a request with given query.
 * It expects task to be created with \fn worker_resolve_start.
 *
 * @return 0 or an error code
 */
KR_EXPORT int worker_resolve_exec(struct qr_task *task, knot_pkt_t *query);

/** @return struct kr_request associated with opaque task */
struct kr_request *worker_task_request(struct qr_task *task);

int worker_task_step(struct qr_task *task, const struct sockaddr *packet_source,
		     knot_pkt_t *packet);

int worker_task_numrefs(const struct qr_task *task);

/** Finalize given task */
int worker_task_finalize(struct qr_task *task, int state);

void worker_task_complete(struct qr_task *task);

void worker_task_ref(struct qr_task *task);

void worker_task_unref(struct qr_task *task);

void worker_task_timeout_inc(struct qr_task *task);

knot_pkt_t *worker_task_get_pktbuf(const struct qr_task *task);

<<<<<<< HEAD
=======
struct request_ctx *worker_task_get_request(struct qr_task *task);

struct kr_transport *worker_task_get_transport(struct qr_task *task);

>>>>>>> f53d92cb
/** Note: source session is NULL in case the request hasn't come over network. */
KR_EXPORT struct session2 *worker_request_get_source_session(const struct kr_request *req);

uint16_t worker_task_pkt_get_msgid(struct qr_task *task);
void worker_task_pkt_set_msgid(struct qr_task *task, uint16_t msgid);
uint64_t worker_task_creation_time(struct qr_task *task);
void worker_task_subreq_finalize(struct qr_task *task);
bool worker_task_finished(struct qr_task *task);

/** To be called after sending a DNS message.  It mainly deals with cleanups. */
int qr_task_on_send(struct qr_task *task, struct session2 *s, int status);

/** Various worker statistics.  Sync with wrk_stats() */
struct worker_stats {
	size_t queries;     /**< Total number of requests (from clients and internal ones). */
	size_t concurrent;  /**< The number of requests currently in processing. */
	size_t rconcurrent; /*< TODO: remove?  I see no meaningful difference from .concurrent. */
	size_t dropped;     /**< The number of requests dropped due to being badly formed.  See #471. */

	size_t timeout; /**< Number of outbound queries that timed out. */
	size_t udp;  /**< Number of outbound queries over UDP. */
	size_t tcp;  /**< Number of outbound queries over TCP (excluding TLS). */
	size_t tls;  /**< Number of outbound queries over TLS. */
	size_t ipv4; /**< Number of outbound queries over IPv4.*/
	size_t ipv6; /**< Number of outbound queries over IPv6. */

	size_t err_udp;  /**< Total number of write errors for UDP transport. */
	size_t err_tcp;  /**< Total number of write errors for TCP transport. */
	size_t err_tls;  /**< Total number of write errors for TLS transport. */
	size_t err_http;  /**< Total number of write errors for HTTP(S) transport. */
};

/** @cond internal */

/** Number of request within timeout window. */
#define MAX_PENDING 4

/** Maximum response time from TCP upstream, milliseconds */
#define MAX_TCP_INACTIVITY (KR_RESOLVE_TIME_LIMIT + KR_CONN_RTT_MAX)

#ifndef RECVMMSG_BATCH /* see check_bufsize() */
#define RECVMMSG_BATCH 1
#endif

/** List of query resolution tasks. */
typedef array_t(struct qr_task *) qr_tasklist_t;

/** List of HTTP header names. */
typedef array_t(const char *) doh_headerlist_t;

/** \details Worker state is meant to persist during the whole life of daemon. */
struct worker_ctx {
	uv_loop_t *loop;
	int count;  /** unreliable, does not count systemd instance, do not use */
	int vars_table_ref;
	unsigned tcp_pipeline_max;

	/** Addresses to bind for outgoing connections or AF_UNSPEC. */
	struct sockaddr_in out_addr4;
	struct sockaddr_in6 out_addr6;

	struct worker_stats stats;

	bool too_many_open;
	size_t rconcurrent_highwatermark;
	/** List of active outbound TCP sessions */
	trie_t *tcp_connected;
	/** List of outbound TCP sessions waiting to be accepted */
	trie_t *tcp_waiting;
	/** Subrequest leaders (struct qr_task*), indexed by qname+qtype+qclass. */
	trie_t *subreq_out;
	knot_mm_t pkt_pool;
	unsigned int next_request_uid;

	/* HTTP Headers for DoH. */
	doh_headerlist_t doh_qry_headers;
};

/** @endcond */
<|MERGE_RESOLUTION|>--- conflicted
+++ resolved
@@ -81,13 +81,8 @@
 
 knot_pkt_t *worker_task_get_pktbuf(const struct qr_task *task);
 
-<<<<<<< HEAD
-=======
-struct request_ctx *worker_task_get_request(struct qr_task *task);
-
 struct kr_transport *worker_task_get_transport(struct qr_task *task);
 
->>>>>>> f53d92cb
 /** Note: source session is NULL in case the request hasn't come over network. */
 KR_EXPORT struct session2 *worker_request_get_source_session(const struct kr_request *req);
 
