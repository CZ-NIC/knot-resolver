/*  Copyright (C) 2014-2017 CZ.NIC, z.s.p.o. <knot-dns@labs.nic.cz>
 *  SPDX-License-Identifier: GPL-3.0-or-later
 */

#pragma once

#include "daemon/engine.h"
#include "lib/generic/array.h"
#include "lib/generic/map.h"


/** Query resolution task (opaque). */
struct qr_task;
/** Worker state (opaque). */
struct worker_ctx;
/** Transport session (opaque). */
struct session;
/** Zone import context (opaque). */
struct zone_import_ctx;

/** Pointer to the singleton worker.  NULL if not initialized. */
KR_EXPORT extern struct worker_ctx *the_worker;

/** Create and initialize the worker.
 * \return error code (ENOMEM) */
int worker_init(struct engine *engine, int worker_id, int worker_count);

/** Destroy the worker (free memory). */
void worker_deinit(void);

/**
 * Process an incoming packet (query from a client or answer from upstream).
 *
<<<<<<< HEAD
 * @param session  session the packet came from, or NULL (not from network)
 * @param peer     address the packet came from, or NULL (not from network)
 * @param dst_addr address the packet came to, or NULL (take from session)
 * @param eth_*    MAC addresses or NULL (for AF_XDP)
 * @param query    the packet, or NULL on an error from the transport layer
 * @return 0 or an error code
 */
int worker_submit(struct session *session,
		  const struct sockaddr *peer, const struct sockaddr *dst_addr,
		  const uint8_t *eth_from, const uint8_t *eth_to, knot_pkt_t *query);
=======
 * @param session  session the packet came from
 * @param peer     address the packet came from
 * @param pkt      the packet, or NULL on an error from the transport layer
 * @return 0 or an error code
 */
int worker_submit(struct session *session, const struct sockaddr *peer, knot_pkt_t *pkt);
>>>>>>> e3ddb7b2

/**
 * End current DNS/TCP session, this disassociates pending tasks from this session
 * which may be freely closed afterwards.
 */
int worker_end_tcp(struct session *session);

/**
 * Create a packet suitable for worker_resolve_start().  All in malloc() memory.
 */
KR_EXPORT knot_pkt_t *
worker_resolve_mk_pkt(const char *qname_str, uint16_t qtype, uint16_t qclass,
			const struct kr_qflags *options);

/**
 * Start query resolution with given query.
 *
 * @return task or NULL
 */
KR_EXPORT struct qr_task *
worker_resolve_start(knot_pkt_t *query, struct kr_qflags options);

/**
 * Execute a request with given query.
 * It expects task to be created with \fn worker_resolve_start.
 *
 * @return 0 or an error code
 */
KR_EXPORT int worker_resolve_exec(struct qr_task *task, knot_pkt_t *query);

/** @return struct kr_request associated with opaque task */
struct kr_request *worker_task_request(struct qr_task *task);

int worker_task_step(struct qr_task *task, const struct sockaddr *packet_source,
		     knot_pkt_t *packet);

int worker_task_numrefs(const struct qr_task *task);

/** Finalize given task */
int worker_task_finalize(struct qr_task *task, int state);

void worker_task_complete(struct qr_task *task);

void worker_task_ref(struct qr_task *task);

void worker_task_unref(struct qr_task *task);

void worker_task_timeout_inc(struct qr_task *task);

int worker_add_tcp_connected(struct worker_ctx *worker,
			     const struct sockaddr *addr,
			     struct session *session);
int worker_del_tcp_connected(struct worker_ctx *worker,
			     const struct sockaddr *addr);
int worker_del_tcp_waiting(struct worker_ctx *worker,
			   const struct sockaddr* addr);
knot_pkt_t *worker_task_get_pktbuf(const struct qr_task *task);

struct request_ctx *worker_task_get_request(struct qr_task *task);

struct session *worker_request_get_source_session(struct request_ctx *);

void worker_request_set_source_session(struct request_ctx *, struct session *session);

uint16_t worker_task_pkt_get_msgid(struct qr_task *task);
void worker_task_pkt_set_msgid(struct qr_task *task, uint16_t msgid);
uint64_t worker_task_creation_time(struct qr_task *task);
void worker_task_subreq_finalize(struct qr_task *task);
bool worker_task_finished(struct qr_task *task);

/** To be called after sending a DNS message.  It mainly deals with cleanups. */
int qr_task_on_send(struct qr_task *task, uv_handle_t *handle, int status);

/** Various worker statistics.  Sync with wrk_stats() */
struct worker_stats {
	size_t queries;     /**< Total number of requests (from clients and internal ones). */
	size_t concurrent;  /**< The number of requests currently in processing. */
	size_t rconcurrent; /*< TODO: remove?  I see no meaningful difference from .concurrent. */
	size_t dropped;     /**< The number of requests dropped due to being badly formed.  See #471. */

	size_t timeout; /**< Number of outbound queries that timed out. */
	size_t udp;  /**< Number of outbound queries over UDP. */
	size_t tcp;  /**< Number of outbound queries over TCP (excluding TLS). */
	size_t tls;  /**< Number of outbound queries over TLS. */
	size_t ipv4; /**< Number of outbound queries over IPv4.*/
	size_t ipv6; /**< Number of outbound queries over IPv6. */
};

/** @cond internal */

/** Number of request within timeout window. */
#define MAX_PENDING KR_NSREP_MAXADDR

/** Maximum response time from TCP upstream, milliseconds */
#define MAX_TCP_INACTIVITY (KR_RESOLVE_TIME_LIMIT + KR_CONN_RTT_MAX)

#ifndef RECVMMSG_BATCH /* see check_bufsize() */
#define RECVMMSG_BATCH 1
#endif

/** Freelist of available mempools. */
typedef array_t(struct mempool *) mp_freelist_t;

/** List of query resolution tasks. */
typedef array_t(struct qr_task *) qr_tasklist_t;

/** \details Worker state is meant to persist during the whole life of daemon. */
struct worker_ctx {
	struct engine *engine;
	uv_loop_t *loop;
	int id;
	int count;
	int vars_table_ref;
	unsigned tcp_pipeline_max;

	/** Addresses to bind for outgoing connections or AF_UNSPEC. */
	struct sockaddr_in out_addr4;
	struct sockaddr_in6 out_addr6;

	uint8_t wire_buf[RECVMMSG_BATCH * KNOT_WIRE_MAX_PKTSIZE];

	struct worker_stats stats;

	struct zone_import_ctx* z_import;
	bool too_many_open;
	size_t rconcurrent_highwatermark;
	/** List of active outbound TCP sessions */
	map_t tcp_connected;
	/** List of outbound TCP sessions waiting to be accepted */
	map_t tcp_waiting;
	/** Subrequest leaders (struct qr_task*), indexed by qname+qtype+qclass. */
	trie_t *subreq_out;
	mp_freelist_t pool_mp;
	knot_mm_t pkt_pool;
	unsigned int next_request_uid;
};

/** @endcond */
<|MERGE_RESOLUTION|>--- conflicted
+++ resolved
@@ -31,25 +31,15 @@
 /**
  * Process an incoming packet (query from a client or answer from upstream).
  *
-<<<<<<< HEAD
  * @param session  session the packet came from, or NULL (not from network)
  * @param peer     address the packet came from, or NULL (not from network)
- * @param dst_addr address the packet came to, or NULL (take from session)
  * @param eth_*    MAC addresses or NULL (for AF_XDP)
- * @param query    the packet, or NULL on an error from the transport layer
+ * @param pkt      the packet, or NULL (an error from the transport layer)
  * @return 0 or an error code
  */
 int worker_submit(struct session *session,
 		  const struct sockaddr *peer, const struct sockaddr *dst_addr,
-		  const uint8_t *eth_from, const uint8_t *eth_to, knot_pkt_t *query);
-=======
- * @param session  session the packet came from
- * @param peer     address the packet came from
- * @param pkt      the packet, or NULL on an error from the transport layer
- * @return 0 or an error code
- */
-int worker_submit(struct session *session, const struct sockaddr *peer, knot_pkt_t *pkt);
->>>>>>> e3ddb7b2
+		  const uint8_t *eth_from, const uint8_t *eth_to, knot_pkt_t *pkt);
 
 /**
  * End current DNS/TCP session, this disassociates pending tasks from this session
