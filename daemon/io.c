/*  Copyright (C) 2014-2017 CZ.NIC, z.s.p.o. <knot-dns@labs.nic.cz>
 *  SPDX-License-Identifier: GPL-3.0-or-later
 */

#include <string.h>
#include <libknot/errcode.h>
#include <libknot/xdp/af_xdp.h>
#include <contrib/ucw/lib.h>
#include <contrib/ucw/mempool.h>
#include <assert.h>

#include "daemon/io.h"
#include "daemon/network.h"
#include "daemon/worker.h"
#include "daemon/tls.h"
#include "daemon/session.h"

#define negotiate_bufsize(func, handle, bufsize_want) do { \
    int bufsize = 0; (func)((handle), &bufsize); \
	if (bufsize < (bufsize_want)) { \
		bufsize = (bufsize_want); \
		(func)((handle), &bufsize); \
	} \
} while (0)

static void check_bufsize(uv_handle_t* handle)
{
	return; /* TODO: resurrect after https://github.com/libuv/libuv/issues/419 */
	/* We want to buffer at least N waves in advance.
	 * This is magic presuming we can pull in a whole recvmmsg width in one wave.
	 * Linux will double this the bufsize wanted.
	 */
	const int bufsize_want = 2 * sizeof( ((struct worker_ctx *)NULL)->wire_buf ) ;
	negotiate_bufsize(uv_recv_buffer_size, handle, bufsize_want);
	negotiate_bufsize(uv_send_buffer_size, handle, bufsize_want);
}

#undef negotiate_bufsize

static void handle_getbuf(uv_handle_t* handle, size_t suggested_size, uv_buf_t* buf)
{
	/* UDP sessions use worker buffer for wire data,
	 * TCP sessions use session buffer for wire data
	 * (see session_set_handle()).
	 * TLS sessions use buffer from TLS context.
	 * The content of the worker buffer is
	 * guaranteed to be unchanged only for the duration of
	 * udp_read() and tcp_read().
	 */
	struct session *s = handle->data;
	if (!session_flags(s)->has_tls) {
		buf->base = (char *) session_wirebuf_get_free_start(s);
		buf->len = session_wirebuf_get_free_size(s);
	} else {
		struct tls_common_ctx *ctx = session_tls_get_common_ctx(s);
		buf->base = (char *) ctx->recv_buf;
		buf->len = sizeof(ctx->recv_buf);
	}
}

void udp_recv(uv_udp_t *handle, ssize_t nread, const uv_buf_t *buf,
	const struct sockaddr *addr, unsigned flags)
{
	struct session *s = handle->data;
<<<<<<< HEAD
	if (session_flags(s)->closing) {
		return;
	}
	if (nread <= 0) {
		if (nread < 0) { /* Error response, notify resolver */
			worker_submit(s, NULL, NULL, NULL, NULL, NULL);
		} /* nread == 0 is for freeing buffers, we don't need to do this */
=======
	if (session_flags(s)->closing || nread <= 0 || addr->sa_family == AF_UNSPEC)
>>>>>>> e3ddb7b2
		return;

	if (session_flags(s)->outgoing) {
		const struct sockaddr *peer = session_get_peer(s);
		assert(peer->sa_family != AF_UNSPEC);
		if (kr_sockaddr_cmp(peer, addr) != 0) {
			kr_log_verbose("[io] <= ignoring UDP from unexpected address '%s'\n",
					kr_straddr(addr));
			return;
		}
	}
	ssize_t consumed = session_wirebuf_consume(s, (const uint8_t *)buf->base,
						   nread);
	assert(consumed == nread); (void)consumed;
	session_wirebuf_process(s, addr);
	session_wirebuf_discard(s);
	mp_flush(the_worker->pkt_pool.ctx);
}

static int family_to_freebind_option(sa_family_t sa_family, int *level, int *name)
{
	switch (sa_family) {
	case AF_INET:
		*level = IPPROTO_IP;
#if defined(IP_FREEBIND)
		*name = IP_FREEBIND;
#elif defined(IP_BINDANY)
		*name = IP_BINDANY;
#else
		return kr_error(ENOTSUP);
#endif
		break;
	case AF_INET6:
#if defined(IP_FREEBIND)
		*level = IPPROTO_IP;
		*name = IP_FREEBIND;
#elif defined(IPV6_BINDANY)
		*level = IPPROTO_IPV6;
		*name = IPV6_BINDANY;
#else
		return kr_error(ENOTSUP);
#endif
		break;
	default:
		return kr_error(ENOTSUP);
	}
	return kr_ok();
}

int io_bind(const struct sockaddr *addr, int type, const endpoint_flags_t *flags)
{
	const int fd = socket(addr->sa_family, type, 0);
	if (fd < 0) return kr_error(errno);

	int yes = 1;
	if (addr->sa_family == AF_INET || addr->sa_family == AF_INET6) {
		if (setsockopt(fd, SOL_SOCKET, SO_REUSEADDR, &yes, sizeof(yes)))
			return kr_error(errno);

#ifdef SO_REUSEPORT_LB
		if (setsockopt(fd, SOL_SOCKET, SO_REUSEPORT_LB, &yes, sizeof(yes)))
			return kr_error(errno);
#elif defined(SO_REUSEPORT) && defined(__linux__) /* different meaning on (Free)BSD */
		if (setsockopt(fd, SOL_SOCKET, SO_REUSEPORT, &yes, sizeof(yes)))
			return kr_error(errno);
#endif

#ifdef IPV6_V6ONLY
		if (addr->sa_family == AF_INET6
		    && setsockopt(fd, IPPROTO_IPV6, IPV6_V6ONLY, &yes, sizeof(yes)))
			return kr_error(errno);
#endif
		if (flags != NULL && flags->freebind) {
			int optlevel;
			int optname;
			int ret = family_to_freebind_option(addr->sa_family, &optlevel, &optname);
			if (ret) return kr_error(ret);
			if (setsockopt(fd, optlevel, optname, &yes, sizeof(yes)))
				return kr_error(errno);
		}
	}

	if (bind(fd, addr, kr_sockaddr_len(addr)))
		return kr_error(errno);

	return fd;
}

int io_listen_udp(uv_loop_t *loop, uv_udp_t *handle, int fd)
{
	if (!handle) {
		return kr_error(EINVAL);
	}
	int ret = uv_udp_init(loop, handle);
	if (ret) return ret;

	ret = uv_udp_open(handle, fd);
	if (ret) return ret;

	uv_handle_t *h = (uv_handle_t *)handle;
	check_bufsize(h);
	/* Handle is already created, just create context. */
	struct session *s = session_new(h, false);
	assert(s);
	session_flags(s)->outgoing = false;

	int socklen = sizeof(union inaddr);
	ret = uv_udp_getsockname(handle, session_get_sockname(s), &socklen);
	if (ret) {
		kr_log_error("ERROR: getsockname failed: %s\n", uv_strerror(ret));
		abort(); /* It might be nontrivial not to leak something here. */
	}

	return io_start_read(h);
}

void tcp_timeout_trigger(uv_timer_t *timer)
{
	struct session *s = timer->data;

	assert(!session_flags(s)->closing);

	if (!session_tasklist_is_empty(s)) {
		int finalized = session_tasklist_finalize_expired(s);
		the_worker->stats.timeout += finalized;
		/* session_tasklist_finalize_expired() may call worker_task_finalize().
		 * If session is a source session and there were IO errors,
		 * worker_task_finalize() can filnalize all tasks and close session. */
		if (session_flags(s)->closing) {
			return;
		}

	}
	if (!session_tasklist_is_empty(s)) {
		uv_timer_stop(timer);
		session_timer_start(s, tcp_timeout_trigger,
				    KR_RESOLVE_TIME_LIMIT / 2,
				    KR_RESOLVE_TIME_LIMIT / 2);
	} else {
		/* Normally it should not happen,
		 * but better to check if there anything in this list. */
		while (!session_waitinglist_is_empty(s)) {
			struct qr_task *t = session_waitinglist_pop(s, false);
			worker_task_finalize(t, KR_STATE_FAIL);
			worker_task_unref(t);
			the_worker->stats.timeout += 1;
			if (session_flags(s)->closing) {
				return;
			}
		}
		const struct network *net = &the_worker->engine->net;
		uint64_t idle_in_timeout = net->tcp.in_idle_timeout;
		uint64_t last_activity = session_last_activity(s);
		uint64_t idle_time = kr_now() - last_activity;
		if (idle_time < idle_in_timeout) {
			idle_in_timeout -= idle_time;
			uv_timer_stop(timer);
			session_timer_start(s, tcp_timeout_trigger,
					    idle_in_timeout, idle_in_timeout);
		} else {
			struct sockaddr *peer = session_get_peer(s);
			char *peer_str = kr_straddr(peer);
			kr_log_verbose("[io] => closing connection to '%s'\n",
				       peer_str ? peer_str : "");
			if (session_flags(s)->outgoing) {
				worker_del_tcp_waiting(the_worker, peer);
				worker_del_tcp_connected(the_worker, peer);
			}
			session_close(s);
		}
	}
}

static void tcp_recv(uv_stream_t *handle, ssize_t nread, const uv_buf_t *buf)
{
	struct session *s = handle->data;
	assert(s && session_get_handle(s) == (uv_handle_t *)handle &&
	       handle->type == UV_TCP);

	if (session_flags(s)->closing) {
		return;
	}

	/* nread might be 0, which does not indicate an error or EOF.
	 * This is equivalent to EAGAIN or EWOULDBLOCK under read(2). */
	if (nread == 0) {
		return;
	}

	if (nread < 0 || !buf->base) {
		if (kr_verbose_status) {
			struct sockaddr *peer = session_get_peer(s);
			char *peer_str = kr_straddr(peer);
			kr_log_verbose("[io] => connection to '%s' closed by peer (%s)\n",
				       peer_str ? peer_str : "",
				       uv_strerror(nread));
		}
		worker_end_tcp(s);
		return;
	}

	ssize_t consumed = 0;
	const uint8_t *data = (const uint8_t *)buf->base;
	ssize_t data_len = nread;
	if (session_flags(s)->has_tls) {
		/* buf->base points to start of the tls receive buffer.
		   Decode data free space in session wire buffer. */
		consumed = tls_process_input_data(s, (const uint8_t *)buf->base, nread);
		if (consumed < 0) {
			if (kr_verbose_status) {
				struct sockaddr *peer = session_get_peer(s);
				char *peer_str = kr_straddr(peer);
				kr_log_verbose("[io] => connection to '%s': "
					       "error processing TLS data, close\n",
					       peer_str ? peer_str : "");
			}
			worker_end_tcp(s);
			return;
		} else if (consumed == 0) {
			return;
		}
		data = session_wirebuf_get_free_start(s);
		data_len = consumed;
	}

	/* data points to start of the free space in session wire buffer.
	   Simple increase internal counter. */
	consumed = session_wirebuf_consume(s, data, data_len);
	assert(consumed == data_len);

	int ret = session_wirebuf_process(s, session_get_peer(s));
	if (ret < 0) {
		/* An error has occurred, close the session. */
		worker_end_tcp(s);
	}
	session_wirebuf_compress(s);
	mp_flush(the_worker->pkt_pool.ctx);
}

static void _tcp_accept(uv_stream_t *master, int status, bool tls)
{
 	if (status != 0) {
		return;
	}

	struct worker_ctx *worker = the_worker;
	uv_tcp_t *client = malloc(sizeof(uv_tcp_t));
	if (!client) {
		return;
	}
	int res = io_create(master->loop, (uv_handle_t *)client,
			    SOCK_STREAM, AF_UNSPEC, tls);
	if (res) {
		if (res == UV_EMFILE) {
			worker->too_many_open = true;
			worker->rconcurrent_highwatermark = worker->stats.rconcurrent;
		}
		/* Since res isn't OK struct session wasn't allocated \ borrowed.
		 * We must release client handle only.
		 */
		free(client);
		return;
	}

	/* struct session was allocated \ borrowed from memory pool. */
	struct session *s = client->data;
	assert(session_flags(s)->outgoing == false);
	assert(session_flags(s)->has_tls == tls);

	if (uv_accept(master, (uv_stream_t *)client) != 0) {
		/* close session, close underlying uv handles and
		 * deallocate (or return to memory pool) memory. */
		session_close(s);
		return;
	}

	/* Get peer's and our address.  We apparently get specific sockname here
	 * even if we listened on a wildcard address. */
	struct sockaddr *sa = session_get_peer(s);
	int sa_len = sizeof(struct sockaddr_in6);
	int ret = uv_tcp_getpeername(client, sa, &sa_len);
	if (ret || sa->sa_family == AF_UNSPEC) {
		session_close(s);
		return;
	}
	sa = session_get_sockname(s);
	sa_len = sizeof(struct sockaddr_in6);
	ret = uv_tcp_getsockname(client, sa, &sa_len);
	if (ret || sa->sa_family == AF_UNSPEC) {
		session_close(s);
		return;
	}

	/* Set deadlines for TCP connection and start reading.
	 * It will re-check every half of a request time limit if the connection
	 * is idle and should be terminated, this is an educated guess. */

	const struct network *net = &worker->engine->net;
	uint64_t idle_in_timeout = net->tcp.in_idle_timeout;

	uint64_t timeout = KR_CONN_RTT_MAX / 2;
	if (tls) {
		timeout += TLS_MAX_HANDSHAKE_TIME;
		struct tls_ctx *ctx = session_tls_get_server_ctx(s);
		if (!ctx) {
			ctx = tls_new(worker);
			if (!ctx) {
				session_close(s);
				return;
			}
			ctx->c.session = s;
			ctx->c.handshake_state = TLS_HS_IN_PROGRESS;
			session_tls_set_server_ctx(s, ctx);
		}
	}
	session_timer_start(s, tcp_timeout_trigger, timeout, idle_in_timeout);
	io_start_read((uv_handle_t *)client);
}

static void tcp_accept(uv_stream_t *master, int status)
{
	_tcp_accept(master, status, false);
}

static void tls_accept(uv_stream_t *master, int status)
{
	_tcp_accept(master, status, true);
}

int io_listen_tcp(uv_loop_t *loop, uv_tcp_t *handle, int fd, int tcp_backlog, bool has_tls)
{
	const uv_connection_cb connection = has_tls ? tls_accept : tcp_accept;
	if (!handle) {
		return kr_error(EINVAL);
	}
	int ret = uv_tcp_init(loop, handle);
	if (ret) return ret;

	ret = uv_tcp_open(handle, (uv_os_sock_t) fd);
	if (ret) return ret;

	int val; (void)val;
	/* TCP_DEFER_ACCEPT delays accepting connections until there is readable data. */
#ifdef TCP_DEFER_ACCEPT
	val = KR_CONN_RTT_MAX/1000;
	if (setsockopt(fd, IPPROTO_TCP, TCP_DEFER_ACCEPT, &val, sizeof(val))) {
		kr_log_error("[ io ] listen TCP (defer_accept): %s\n", strerror(errno));
	}
#endif

	ret = uv_listen((uv_stream_t *)handle, tcp_backlog, connection);
	if (ret != 0) {
		return ret;
	}

	/* TCP_FASTOPEN enables 1 RTT connection resumptions. */
#ifdef TCP_FASTOPEN
	#ifdef __linux__
	val = 16; /* Accepts queue length hint */
	#else
	val = 1; /* Accepts on/off */
	#endif
	if (setsockopt(fd, IPPROTO_TCP, TCP_FASTOPEN, &val, sizeof(val))) {
		kr_log_error("[ io ] listen TCP (fastopen): %s%s\n", strerror(errno),
			(errno != EPERM ? "" :
			 ".  This may be caused by TCP Fast Open being disabled in the OS."));
	}
#endif

	handle->data = NULL;
	return 0;
}

/**
 * TTY control: process input and free() the buffer.
 *
 * For parameters see http://docs.libuv.org/en/v1.x/stream.html#c.uv_read_cb
 *
 * - This is just basic read-eval-print; libedit is supported through kresc;
 */
void io_tty_process_input(uv_stream_t *stream, ssize_t nread, const uv_buf_t *buf)
{
	char *commands = buf ? buf->base : NULL; /* To be free()d on return. */

	/* Set output streams */
	FILE *out = stdout;
	uv_os_fd_t stream_fd = 0;
	struct args *args = the_args;
	if (uv_fileno((uv_handle_t *)stream, &stream_fd)) {
		uv_close((uv_handle_t *)stream, (uv_close_cb) free);
		free(commands);
		return;
	}
	if (stream_fd != STDIN_FILENO) {
		if (nread < 0) { /* Close if disconnected */
			uv_close((uv_handle_t *)stream, (uv_close_cb) free);
		}
		if (nread <= 0) {
			free(commands);
			return;
		}
		uv_os_fd_t dup_fd = dup(stream_fd);
		if (dup_fd >= 0) {
			out = fdopen(dup_fd, "w");
		}
	}

	char *cmd = NULL;
	/* Execute */
	if (stream && commands && nread > 0) {
		/* Ensure commands is 0-terminated */
		if (commands[nread - 1] == '\n') {
			commands[nread - 1] = '\0';
		} else {
			if (nread >= buf->len) { /* only equality should be possible */
				char *newbuf = realloc(commands, nread + 1);
				if (!newbuf)
					goto finish;
				commands = newbuf;
			}
			commands[nread] = '\0';
		}

		const char *delim = args->quiet ? "" : "> ";

		/* No command, just new line */
		if (nread == 1 && args->tty_binary_output == false && commands[nread-1] == '\0') {
			if (stream_fd != STDIN_FILENO) {
				fprintf(out, "%s", delim);
			}
			if (stream_fd == STDIN_FILENO || VERBOSE_STATUS) {
				fprintf(stdout, "%s", delim);
			}
		}

		cmd = strtok(commands, "\n");
		while (cmd != NULL) {
			/* Pseudo-command for switching to "binary output"; */
			if (strcmp(cmd, "__binary") == 0) {
				args->tty_binary_output = true;
				cmd = strtok(NULL, "\n");
				continue;
			}

			lua_State *L = the_worker->engine->L;
			int ret = engine_cmd(L, cmd, false);
			const char *message = "";
			if (lua_gettop(L) > 0) {
				message = lua_tostring(L, -1);
			}

			/* Simpler output in binary mode */
			if (args->tty_binary_output) {
				size_t len_s = strlen(message);
				if (len_s > UINT32_MAX) {
					cmd = strtok(NULL, "\n");
					continue;
				}
				uint32_t len_n = htonl(len_s);
				fwrite(&len_n, sizeof(len_n), 1, out);
				fwrite(message, len_s, 1, out);
				lua_settop(L, 0);
				cmd = strtok(NULL, "\n");
				continue;
			}
			/* Log to remote socket if connected */
			if (stream_fd != STDIN_FILENO) {
				if (VERBOSE_STATUS)
					fprintf(stdout, "%s\n", cmd); /* Duplicate command to logs */
				if (message)
					fprintf(out, "%s", message); /* Duplicate output to sender */
				if (message || !args->quiet)
					fprintf(out, "\n");
				fprintf(out, "%s", delim);
			}
			if (stream_fd == STDIN_FILENO || VERBOSE_STATUS) {
				/* Log to standard streams */
				FILE *fp_out = ret ? stderr : stdout;
				if (message)
					fprintf(fp_out, "%s", message);
				if (message || !args->quiet)
					fprintf(fp_out, "\n");
				fprintf(fp_out, "%s", delim);
			}
			lua_settop(L, 0);
			cmd = strtok(NULL, "\n");
		}
	}
finish:
	free(commands);
	/* Close if redirected */
	if (stream_fd != STDIN_FILENO) {
		fclose(out);
	}
}

void io_tty_alloc(uv_handle_t *handle, size_t suggested, uv_buf_t *buf)
{
	buf->len = suggested;
	buf->base = malloc(suggested);
}

void io_tty_accept(uv_stream_t *master, int status)
{
	uv_tcp_t *client = malloc(sizeof(*client));
	struct args *args = the_args;
	if (client) {
		 uv_tcp_init(master->loop, client);
		 if (uv_accept(master, (uv_stream_t *)client) != 0) {
			free(client);
			return;
		 }
		 uv_read_start((uv_stream_t *)client, io_tty_alloc, io_tty_process_input);
		 /* Write command line */
		 if (!args->quiet) {
			uv_buf_t buf = { "> ", 2 };
			uv_try_write((uv_stream_t *)client, &buf, 1);
		 }
	}
}

int io_listen_pipe(uv_loop_t *loop, uv_pipe_t *handle, int fd)
{
	if (!handle) {
		return kr_error(EINVAL);
	}
	int ret = uv_pipe_init(loop, handle, 0);
	if (ret) return ret;

	ret = uv_pipe_open(handle, fd);
	if (ret) return ret;

	ret = uv_listen((uv_stream_t *)handle, 16, io_tty_accept);
	if (ret) return ret;

	handle->data = NULL;

	return 0;
}

#define XDP_RX_BATCH_SIZE 64
static void xdp_rx(uv_poll_t* handle, int status, int events)
{
	if (status < 0) {
		kr_log_error("[kxsk] poll status %d: %s\n", status, uv_strerror(status));
		return;
	}
	if (events != UV_READABLE) {
		kr_log_error("[kxsk] poll unexpected events: %d\n", events);
		return;
	}

	xdp_handle_data_t *xhd = handle->data;
	assert(xhd && xhd->session && xhd->socket);
	uint32_t rcvd;
	knot_xdp_msg_t msgs[XDP_RX_BATCH_SIZE];
	int ret = knot_xdp_recv(xhd->socket, msgs, XDP_RX_BATCH_SIZE, &rcvd);
	if (ret == KNOT_EOK) {
		kr_log_verbose("[kxsk] poll triggered, processing a batch of %d packets\n",
			(int)rcvd);
	} else {
		kr_log_error("[kxsk] knot_xdp_recv(): %d, %s\n", ret, knot_strerror(ret));
		//FIXME?
	}
	assert(rcvd <= XDP_RX_BATCH_SIZE);
	for (int i = 0; i < rcvd; ++i) {
		const knot_xdp_msg_t *msg = &msgs[i];
		assert(msg->payload.iov_len < 65536);
		knot_pkt_t *kpkt = knot_pkt_new(msg->payload.iov_base, msg->payload.iov_len,
						&the_worker->pkt_pool);
		ret = kpkt == NULL ? kr_error(ENOMEM) :
			worker_submit(xhd->session,
					(const struct sockaddr *)&msg->ip_from,
					(const struct sockaddr *)&msg->ip_to,
					msg->eth_from, msg->eth_to, kpkt);
		if (ret)
			kr_log_verbose("[kxsk] worker_submit() == %d: %s\n", ret, kr_strerror(ret));
		mp_flush(the_worker->pkt_pool.ctx);
	}
	knot_xdp_recv_finish(xhd->socket, msgs, rcvd);
}
void xdp_tx_waker(uv_check_t* handle)
{
	int ret = knot_xdp_send_finish(handle->data);
	if (ret != KNOT_EOK)
		kr_log_error("[kxsk] check: ret = %d, %s\n", ret, knot_strerror(ret));
	knot_xdp_send_prepare(handle->data);
	// LATER(opt.): it _might_ be better for performance to do these two steps
	// at different points in time
}
int io_listen_xdp(uv_loop_t *loop, struct endpoint *ep, const char *ifname)
{
	if (!ep || !ep->handle) {
		return kr_error(EINVAL);
	}
	xdp_handle_data_t *xhd = malloc(sizeof(*xhd));
	if (!xhd) return kr_error(ENOMEM);

	const int port = ep->port ? ep->port : (1 << 16)/*any port*/;
	xhd->socket = NULL; // needed for some reason
	int ret = knot_xdp_init(&xhd->socket, ifname, ep->xdp_queue, port,
				KNOT_XDP_LOAD_BPF_MAYBE);

	if (!ret) ret = uv_check_init(loop, &xhd->tx_waker);
	xhd->tx_waker.data = xhd->socket;
	if (!ret) ret = uv_check_start(&xhd->tx_waker, xdp_tx_waker);
	if (ret) {
		free(xhd);
		return kr_error(ret);
	}
	assert(xhd->socket);

	ep->fd = knot_xdp_socket_fd(xhd->socket); // probably not useful
	ret = uv_poll_init(loop, (uv_poll_t *)ep->handle, ep->fd);
	if (ret) {
		knot_xdp_deinit(xhd->socket);
		free(xhd);
		return kr_error(ret);
	}

	// beware: this sets poll_handle->data
	xhd->session = session_new(ep->handle, false);
	assert(!session_flags(xhd->session)->outgoing);
	session_get_sockname(xhd->session)->sa_family = AF_XDP; // to have something in there

	ep->handle->data = xhd;
	ret = uv_poll_start((uv_poll_t *)ep->handle, UV_READABLE, xdp_rx);
	return ret;
}


int io_create(uv_loop_t *loop, uv_handle_t *handle, int type, unsigned family, bool has_tls)
{
	int ret = -1;
	if (type == SOCK_DGRAM) {
		ret = uv_udp_init(loop, (uv_udp_t *)handle);
	} else if (type == SOCK_STREAM) {
		ret = uv_tcp_init_ex(loop, (uv_tcp_t *)handle, family);
		uv_tcp_nodelay((uv_tcp_t *)handle, 1);
	}
	if (ret != 0) {
		return ret;
	}
	struct session *s = session_new(handle, has_tls);
	if (s == NULL) {
		ret = -1;
	}
	return ret;
}

void io_deinit(uv_handle_t *handle)
{
	if (!handle || !handle->data) {
		return;
	}
	if (handle->type != UV_POLL) {
		session_free(handle->data);
	} else { // XDP
		xdp_handle_data_t *xhd = handle->data;
		uv_check_stop(&xhd->tx_waker);
		uv_close((uv_handle_t *)&xhd->tx_waker, NULL);
		session_free(xhd->session);
		knot_xdp_deinit(xhd->socket);
		free(xhd);
	}
}

void io_free(uv_handle_t *handle)
{
	io_deinit(handle);
	free(handle);
}

int io_start_read(uv_handle_t *handle)
{
	switch (handle->type) {
	case UV_UDP:
		return uv_udp_recv_start((uv_udp_t *)handle, &handle_getbuf, &udp_recv);
	case UV_TCP:
		return uv_read_start((uv_stream_t *)handle, &handle_getbuf, &tcp_recv);
	default:
		assert(!EINVAL);
		return kr_error(EINVAL);
	}
}

int io_stop_read(uv_handle_t *handle)
{
	if (handle->type == UV_UDP) {
		return uv_udp_recv_stop((uv_udp_t *)handle);
	} else {
		return uv_read_stop((uv_stream_t *)handle);
	}
}<|MERGE_RESOLUTION|>--- conflicted
+++ resolved
@@ -62,17 +62,7 @@
 	const struct sockaddr *addr, unsigned flags)
 {
 	struct session *s = handle->data;
-<<<<<<< HEAD
-	if (session_flags(s)->closing) {
-		return;
-	}
-	if (nread <= 0) {
-		if (nread < 0) { /* Error response, notify resolver */
-			worker_submit(s, NULL, NULL, NULL, NULL, NULL);
-		} /* nread == 0 is for freeing buffers, we don't need to do this */
-=======
 	if (session_flags(s)->closing || nread <= 0 || addr->sa_family == AF_UNSPEC)
->>>>>>> e3ddb7b2
 		return;
 
 	if (session_flags(s)->outgoing) {
