/*  Copyright (C) 2014-2020 CZ.NIC, z.s.p.o. <knot-dns@labs.nic.cz>
 *  SPDX-License-Identifier: GPL-3.0-or-later
 */

#include <string.h>
#include <libknot/errcode.h>
#include <libknot/xdp/xdp.h>
#include <contrib/ucw/lib.h>
#include <contrib/ucw/mempool.h>
#include <assert.h>

#include "daemon/io.h"
#include "daemon/network.h"
#include "daemon/worker.h"
#include "daemon/tls.h"
#include "daemon/http.h"
#include "daemon/session.h"
#include "contrib/cleanup.h"
#include "lib/utils.h"

#define negotiate_bufsize(func, handle, bufsize_want) do { \
    int bufsize = 0; (func)((handle), &bufsize); \
	if (bufsize < (bufsize_want)) { \
		bufsize = (bufsize_want); \
		(func)((handle), &bufsize); \
	} \
} while (0)

static void check_bufsize(uv_handle_t* handle)
{
	return; /* TODO: resurrect after https://github.com/libuv/libuv/issues/419 */
	/* We want to buffer at least N waves in advance.
	 * This is magic presuming we can pull in a whole recvmmsg width in one wave.
	 * Linux will double this the bufsize wanted.
	 */
	const int bufsize_want = 2 * sizeof( ((struct worker_ctx *)NULL)->wire_buf ) ;
	negotiate_bufsize(uv_recv_buffer_size, handle, bufsize_want);
	negotiate_bufsize(uv_send_buffer_size, handle, bufsize_want);
}

#undef negotiate_bufsize

static void handle_getbuf(uv_handle_t* handle, size_t suggested_size, uv_buf_t* buf)
{
	/* UDP sessions use worker buffer for wire data,
	 * TCP sessions use session buffer for wire data
	 * (see session_set_handle()).
	 * TLS sessions use buffer from TLS context.
	 * The content of the worker buffer is
	 * guaranteed to be unchanged only for the duration of
	 * udp_read() and tcp_read().
	 */
	struct session *s = handle->data;
	if (!session_flags(s)->has_tls) {
		buf->base = (char *) session_wirebuf_get_free_start(s);
		buf->len = session_wirebuf_get_free_size(s);
	} else {
		struct tls_common_ctx *ctx = session_tls_get_common_ctx(s);
		buf->base = (char *) ctx->recv_buf;
		buf->len = sizeof(ctx->recv_buf);
	}
}

void udp_recv(uv_udp_t *handle, ssize_t nread, const uv_buf_t *buf,
	const struct sockaddr *addr, unsigned flags)
{
	struct session *s = handle->data;
	if (session_flags(s)->closing || nread <= 0 || addr->sa_family == AF_UNSPEC)
		return;

	if (session_flags(s)->outgoing) {
		const struct sockaddr *peer = session_get_peer(s);
		assert(peer->sa_family != AF_UNSPEC);
		if (kr_sockaddr_cmp(peer, addr) != 0) {
			kr_log_verbose("[io] <= ignoring UDP from unexpected address '%s'\n",
					kr_straddr(addr));
			return;
		}
	}
	ssize_t consumed = session_wirebuf_consume(s, (const uint8_t *)buf->base,
						   nread);
	assert(consumed == nread); (void)consumed;
	session_wirebuf_process(s, addr);
	session_wirebuf_discard(s);
	mp_flush(the_worker->pkt_pool.ctx);
}

static int family_to_freebind_option(sa_family_t sa_family, int *level, int *name)
{
	switch (sa_family) {
	case AF_INET:
		*level = IPPROTO_IP;
#if defined(IP_FREEBIND)
		*name = IP_FREEBIND;
#elif defined(IP_BINDANY)
		*name = IP_BINDANY;
#else
		return kr_error(ENOTSUP);
#endif
		break;
	case AF_INET6:
#if defined(IP_FREEBIND)
		*level = IPPROTO_IP;
		*name = IP_FREEBIND;
#elif defined(IPV6_BINDANY)
		*level = IPPROTO_IPV6;
		*name = IPV6_BINDANY;
#else
		return kr_error(ENOTSUP);
#endif
		break;
	default:
		return kr_error(ENOTSUP);
	}
	return kr_ok();
}

int io_bind(const struct sockaddr *addr, int type, const endpoint_flags_t *flags)
{
	const int fd = socket(addr->sa_family, type, 0);
	if (fd < 0) return kr_error(errno);

	int yes = 1;
	if (addr->sa_family == AF_INET || addr->sa_family == AF_INET6) {
		if (setsockopt(fd, SOL_SOCKET, SO_REUSEADDR, &yes, sizeof(yes)))
			return kr_error(errno);

#ifdef SO_REUSEPORT_LB
		if (setsockopt(fd, SOL_SOCKET, SO_REUSEPORT_LB, &yes, sizeof(yes)))
			return kr_error(errno);
#elif defined(SO_REUSEPORT) && defined(__linux__) /* different meaning on (Free)BSD */
		if (setsockopt(fd, SOL_SOCKET, SO_REUSEPORT, &yes, sizeof(yes)))
			return kr_error(errno);
#endif

#ifdef IPV6_V6ONLY
		if (addr->sa_family == AF_INET6
		    && setsockopt(fd, IPPROTO_IPV6, IPV6_V6ONLY, &yes, sizeof(yes)))
			return kr_error(errno);
#endif
		if (flags != NULL && flags->freebind) {
			int optlevel;
			int optname;
			int ret = family_to_freebind_option(addr->sa_family, &optlevel, &optname);
			if (ret) return kr_error(ret);
			if (setsockopt(fd, optlevel, optname, &yes, sizeof(yes)))
				return kr_error(errno);
		}

		/* Linux 3.15 has IP_PMTUDISC_OMIT which makes sockets
		 * ignore PMTU information and send packets with DF=0.
		 * This mitigates DNS fragmentation attacks by preventing
		 * forged PMTU information.  FreeBSD already has same semantics
		 * without setting the option.
			https://gitlab.nic.cz/knot/knot-dns/-/issues/640
		 */
#if defined(IP_MTU_DISCOVER) && defined(IP_PMTUDISC_OMIT)
		int omit = IP_PMTUDISC_OMIT;
		if (type == SOCK_DGRAM && addr->sa_family == AF_INET
		    && setsockopt(fd, IPPROTO_IP, IP_MTU_DISCOVER, &omit, sizeof(omit))) {
			kr_log_error(
				"[ io ] failed to disable Path MTU discovery for %s UDP: %s\n",
				kr_straddr(addr), strerror(errno));
		}
#endif
	}

	if (bind(fd, addr, kr_sockaddr_len(addr)))
		return kr_error(errno);

	return fd;
}

int io_listen_udp(uv_loop_t *loop, uv_udp_t *handle, int fd)
{
	if (!handle) {
		return kr_error(EINVAL);
	}
	int ret = uv_udp_init(loop, handle);
	if (ret) return ret;

	ret = uv_udp_open(handle, fd);
	if (ret) return ret;

	uv_handle_t *h = (uv_handle_t *)handle;
	check_bufsize(h);
	/* Handle is already created, just create context. */
	struct session *s = session_new(h, false, false);
	assert(s);
	session_flags(s)->outgoing = false;

	int socklen = sizeof(union inaddr);
	ret = uv_udp_getsockname(handle, session_get_sockname(s), &socklen);
	if (ret) {
		kr_log_error("ERROR: getsockname failed: %s\n", uv_strerror(ret));
		abort(); /* It might be nontrivial not to leak something here. */
	}

	return io_start_read(h);
}

void tcp_timeout_trigger(uv_timer_t *timer)
{
	struct session *s = timer->data;

	assert(!session_flags(s)->closing);

	if (!session_tasklist_is_empty(s)) {
		int finalized = session_tasklist_finalize_expired(s);
		the_worker->stats.timeout += finalized;
		/* session_tasklist_finalize_expired() may call worker_task_finalize().
		 * If session is a source session and there were IO errors,
		 * worker_task_finalize() can filnalize all tasks and close session. */
		if (session_flags(s)->closing) {
			return;
		}

	}
	if (!session_tasklist_is_empty(s)) {
		uv_timer_stop(timer);
		session_timer_start(s, tcp_timeout_trigger,
				    KR_RESOLVE_TIME_LIMIT / 2,
				    KR_RESOLVE_TIME_LIMIT / 2);
	} else {
		/* Normally it should not happen,
		 * but better to check if there anything in this list. */
		while (!session_waitinglist_is_empty(s)) {
			struct qr_task *t = session_waitinglist_pop(s, false);
			worker_task_finalize(t, KR_STATE_FAIL);
			worker_task_unref(t);
			the_worker->stats.timeout += 1;
			if (session_flags(s)->closing) {
				return;
			}
		}
		const struct network *net = &the_worker->engine->net;
		uint64_t idle_in_timeout = net->tcp.in_idle_timeout;
		uint64_t last_activity = session_last_activity(s);
		uint64_t idle_time = kr_now() - last_activity;
		if (idle_time < idle_in_timeout) {
			idle_in_timeout -= idle_time;
			uv_timer_stop(timer);
			session_timer_start(s, tcp_timeout_trigger,
					    idle_in_timeout, idle_in_timeout);
		} else {
			struct sockaddr *peer = session_get_peer(s);
			char *peer_str = kr_straddr(peer);
			kr_log_verbose("[io] => closing connection to '%s'\n",
				       peer_str ? peer_str : "");
			if (session_flags(s)->outgoing) {
				worker_del_tcp_waiting(the_worker, peer);
				worker_del_tcp_connected(the_worker, peer);
			}
			session_close(s);
		}
	}
}

static void tcp_recv(uv_stream_t *handle, ssize_t nread, const uv_buf_t *buf)
{
	struct session *s = handle->data;
	assert(s && session_get_handle(s) == (uv_handle_t *)handle &&
	       handle->type == UV_TCP);

	if (session_flags(s)->closing) {
		return;
	}

	/* nread might be 0, which does not indicate an error or EOF.
	 * This is equivalent to EAGAIN or EWOULDBLOCK under read(2). */
	if (nread == 0) {
		return;
	}

	if (nread < 0 || !buf->base) {
		if (kr_verbose_status) {
			struct sockaddr *peer = session_get_peer(s);
			char *peer_str = kr_straddr(peer);
			kr_log_verbose("[io] => connection to '%s' closed by peer (%s)\n",
				       peer_str ? peer_str : "",
				       uv_strerror(nread));
		}
		worker_end_tcp(s);
		return;
	}

	ssize_t consumed = 0;
	const uint8_t *data = (const uint8_t *)buf->base;
	ssize_t data_len = nread;
	if (session_flags(s)->has_tls) {
		/* buf->base points to start of the tls receive buffer.
		   Decode data free space in session wire buffer. */
		consumed = tls_process_input_data(s, (const uint8_t *)buf->base, nread);
		if (consumed < 0) {
			if (kr_verbose_status) {
				struct sockaddr *peer = session_get_peer(s);
				char *peer_str = kr_straddr(peer);
				kr_log_verbose("[io] => connection to '%s': "
					       "error processing TLS data, close\n",
					       peer_str ? peer_str : "");
			}
			worker_end_tcp(s);
			return;
		} else if (consumed == 0) {
			return;
		}
		data = session_wirebuf_get_free_start(s);
		data_len = consumed;
	}
#ifdef ENABLE_DOH2
	if (session_flags(s)->has_http) {
		consumed = http_process_input_data(s, data, data_len);
		if (consumed < 0) {
			if (kr_verbose_status) {
				struct sockaddr *peer = session_get_peer(s);
				char *peer_str = kr_straddr(peer);
				kr_log_verbose("[io] => connection to '%s': "
				       "error processing HTTP data, close\n",
				       peer_str ? peer_str : "");
			}
			worker_end_tcp(s);
			return;
		} else if (consumed == 0) {
			return;
		}
		data = session_wirebuf_get_free_start(s);
		data_len = consumed;
	}
#endif

	/* data points to start of the free space in session wire buffer.
	   Simple increase internal counter. */
	consumed = session_wirebuf_consume(s, data, data_len);
	assert(consumed == data_len);

	int ret = session_wirebuf_process(s, session_get_peer(s));
	if (ret < 0) {
		/* An error has occurred, close the session. */
		worker_end_tcp(s);
	}
	session_wirebuf_compress(s);
	mp_flush(the_worker->pkt_pool.ctx);
}

#ifdef ENABLE_DOH2
static ssize_t tls_send(const uint8_t *buf, const size_t len, struct session *session)
{
	struct tls_ctx *ctx = session_tls_get_server_ctx(session);
	ssize_t sent = 0;
	assert(ctx);

	sent = gnutls_record_send(ctx->c.tls_session, buf, len);
	if (sent < 0) {
		kr_log_verbose("[http] gnutls_record_send failed: %s (%zd)\n",
			       gnutls_strerror_name(sent), sent);
		return kr_error(EIO);
	}
	return sent;
}
#endif

static void _tcp_accept(uv_stream_t *master, int status, bool tls, bool http)
{
 	if (status != 0) {
		return;
	}

	struct worker_ctx *worker = the_worker;
	uv_tcp_t *client = malloc(sizeof(uv_tcp_t));
	if (!client) {
		return;
	}
	int res = io_create(master->loop, (uv_handle_t *)client,
			    SOCK_STREAM, AF_UNSPEC, tls, http);
	if (res) {
		if (res == UV_EMFILE) {
			worker->too_many_open = true;
			worker->rconcurrent_highwatermark = worker->stats.rconcurrent;
		}
		/* Since res isn't OK struct session wasn't allocated \ borrowed.
		 * We must release client handle only.
		 */
		free(client);
		return;
	}

	/* struct session was allocated \ borrowed from memory pool. */
	struct session *s = client->data;
	assert(session_flags(s)->outgoing == false);
	assert(session_flags(s)->has_tls == tls);

	if (uv_accept(master, (uv_stream_t *)client) != 0) {
		/* close session, close underlying uv handles and
		 * deallocate (or return to memory pool) memory. */
		session_close(s);
		return;
	}

	/* Get peer's and our address.  We apparently get specific sockname here
	 * even if we listened on a wildcard address. */
	struct sockaddr *sa = session_get_peer(s);
	int sa_len = sizeof(struct sockaddr_in6);
	int ret = uv_tcp_getpeername(client, sa, &sa_len);
	if (ret || sa->sa_family == AF_UNSPEC) {
		session_close(s);
		return;
	}
	sa = session_get_sockname(s);
	sa_len = sizeof(struct sockaddr_in6);
	ret = uv_tcp_getsockname(client, sa, &sa_len);
	if (ret || sa->sa_family == AF_UNSPEC) {
		session_close(s);
		return;
	}

	/* Set deadlines for TCP connection and start reading.
	 * It will re-check every half of a request time limit if the connection
	 * is idle and should be terminated, this is an educated guess. */

	const struct network *net = &worker->engine->net;
	uint64_t idle_in_timeout = net->tcp.in_idle_timeout;

	uint64_t timeout = KR_CONN_RTT_MAX / 2;
	if (tls) {
		timeout += TLS_MAX_HANDSHAKE_TIME;
		struct tls_ctx *ctx = session_tls_get_server_ctx(s);
		if (!ctx) {
			ctx = tls_new(worker);
			if (!ctx) {
				session_close(s);
				return;
			}
			ctx->c.session = s;
			ctx->c.handshake_state = TLS_HS_IN_PROGRESS;

			/* Configure ALPN. */
			gnutls_datum_t proto;
			if (!http) {
				proto.data = (unsigned char *)"dot";
				proto.size = 3;
			} else {
				proto.data = (unsigned char *)"h2";
				proto.size = 2;
			}
			unsigned int flags = 0;
#if GNUTLS_VERSION_NUMBER >= 0x030500
			/* Mandatory ALPN means the protocol must match if and
			 * only if ALPN extension is used by the client. */
			flags |= GNUTLS_ALPN_MANDATORY;
#endif
			ret = gnutls_alpn_set_protocols(ctx->c.tls_session, &proto, 1, flags);
			if (ret != GNUTLS_E_SUCCESS) {
				session_close(s);
				return;
			}

			session_tls_set_server_ctx(s, ctx);
		}
	}
#ifdef ENABLE_DOH2
	if (http) {
		struct http_ctx *ctx = session_http_get_server_ctx(s);
		if (!ctx) {
			if (!tls) {  /* Plain HTTP is not supported. */
				session_close(s);
				return;
			}
			ctx = http_new(s, tls_send);
			if (!ctx) {
				session_close(s);
				return;
			}
			session_http_set_server_ctx(s, ctx);
		}
	}
#endif
	session_timer_start(s, tcp_timeout_trigger, timeout, idle_in_timeout);
	io_start_read((uv_handle_t *)client);
}

static void tcp_accept(uv_stream_t *master, int status)
{
	_tcp_accept(master, status, false, false);
}

static void tls_accept(uv_stream_t *master, int status)
{
	_tcp_accept(master, status, true, false);
}

#ifdef ENABLE_DOH2
static void https_accept(uv_stream_t *master, int status)
{
	_tcp_accept(master, status, true, true);
}
#endif

int io_listen_tcp(uv_loop_t *loop, uv_tcp_t *handle, int fd, int tcp_backlog, bool has_tls, bool has_http)
{
	uv_connection_cb connection;

	if (!handle) {
		return kr_error(EINVAL);
	}
	int ret = uv_tcp_init(loop, handle);
	if (ret) return ret;

	if (has_tls && has_http) {
#ifdef ENABLE_DOH2
		connection = https_accept;
#else
		kr_log_error("[ io ] kresd was compiled without libnghttp2 support\n");
		return kr_error(ENOPROTOOPT);
#endif
	} else if (has_tls) {
		connection = tls_accept;
	} else if (has_http) {
		return kr_error(EPROTONOSUPPORT);
	} else {
		connection = tcp_accept;
	}

	ret = uv_tcp_open(handle, (uv_os_sock_t) fd);
	if (ret) return ret;

	int val; (void)val;
	/* TCP_DEFER_ACCEPT delays accepting connections until there is readable data. */
#ifdef TCP_DEFER_ACCEPT
	val = KR_CONN_RTT_MAX/1000;
	if (setsockopt(fd, IPPROTO_TCP, TCP_DEFER_ACCEPT, &val, sizeof(val))) {
		kr_log_error("[ io ] listen TCP (defer_accept): %s\n", strerror(errno));
	}
#endif

	ret = uv_listen((uv_stream_t *)handle, tcp_backlog, connection);
	if (ret != 0) {
		return ret;
	}

	/* TCP_FASTOPEN enables 1 RTT connection resumptions. */
#ifdef TCP_FASTOPEN
	#ifdef __linux__
	val = 16; /* Accepts queue length hint */
	#else
	val = 1; /* Accepts on/off */
	#endif
	if (setsockopt(fd, IPPROTO_TCP, TCP_FASTOPEN, &val, sizeof(val))) {
		kr_log_error("[ io ] listen TCP (fastopen): %s%s\n", strerror(errno),
			(errno != EPERM ? "" :
			 ".  This may be caused by TCP Fast Open being disabled in the OS."));
	}
#endif

	handle->data = NULL;
	return 0;
}


enum io_stream_mode {
	io_mode_text = 0,
	io_mode_binary = 1,
};

struct io_stream_data {
	enum io_stream_mode mode;
	size_t blen; ///< length of `buf`
	char *buf;  ///< growing buffer residing on `pool` (mp_append_*)
	knot_mm_t *pool;
};

/**
 * TTY control: process input and free() the buffer.
 *
 * For parameters see http://docs.libuv.org/en/v1.x/stream.html#c.uv_read_cb
 *
 * - This is just basic read-eval-print; libedit is supported through kresc;
 */
void io_tty_process_input(uv_stream_t *stream, ssize_t nread, const uv_buf_t *buf)
{
	auto_free char *commands = buf ? buf->base : NULL;

	/* Set output streams */
	FILE *out = stdout;
	uv_os_fd_t stream_fd = -1;
	struct args *args = the_args;
	struct io_stream_data *data = (struct io_stream_data*) stream->data;
	if (nread < 0 || uv_fileno((uv_handle_t *)stream, &stream_fd)) {
		mp_delete(data->pool->ctx);
		uv_close((uv_handle_t *)stream, (uv_close_cb) free);
		return;
	}
	if (nread <= 0) {
		return;
	}
	if (stream_fd != STDIN_FILENO) {
		uv_os_fd_t dup_fd = dup(stream_fd);
		if (dup_fd >= 0) {
			out = fdopen(dup_fd, "w");
		}
	}

	/** The current single command and the remaining command(s). */
	char *cmd, *cmd_next = NULL;
	bool incomplete_cmd = false;

	if (!(stream && commands && nread > 0)) {
		goto finish;
	}
	/* Execute */

	if (commands[nread - 1] != '\n') {
		incomplete_cmd = true;
	}
	/* Ensure commands is 0-terminated */
	if (nread >= buf->len) { /* only equality should be possible */
		char *newbuf = realloc(commands, nread + 1);
		if (!newbuf)
			goto finish;
		commands = newbuf;
	}
	commands[nread] = '\0';

	char *boundary = "\n\0";
	cmd = strtok(commands, "\n");
	/* strtok skip '\n' but we need process alone '\n' too */
	if (commands[0] == '\n') {
		cmd_next = cmd;
		cmd = boundary;
	} else {
		cmd_next = strtok(NULL, "\n");
	}

	/** Moving pointer to end of buffer with incomplete command. */
	char *pbuf = data->buf + data->blen;
	lua_State *L = the_worker->engine->L;
	while (cmd != NULL) {
		/* Last command is incomplete - save it and execute later */
		if (incomplete_cmd && cmd_next == NULL) {
			pbuf = mp_append_string(data->pool->ctx, pbuf, cmd);
			mp_append_char(data->pool->ctx, pbuf, '\0');
			data->buf = mp_ptr(data->pool->ctx);
			data->blen = data->blen + strlen(cmd);

			/* There is new incomplete command */
			if (commands[nread - 1] == '\n')
				incomplete_cmd = false;
			goto next_iter;
		}

		/* Process incomplete command from previously call */
		if (data->blen > 0) {
			if (commands[0] != '\n' && commands[0] != '\0') {
				pbuf = mp_append_string(data->pool->ctx, pbuf, cmd);
				mp_append_char(data->pool->ctx, pbuf, '\0');
				data->buf = mp_ptr(data->pool->ctx);
				cmd = data->buf;
			} else {
				cmd = data->buf;
			}
			data->blen = 0;
			pbuf = data->buf;
		}

		/* Pseudo-command for switching to "binary output"; */
		if (strcmp(cmd, "__binary") == 0) {
			data->mode = io_mode_binary;
			goto next_iter;
		}

		int ret = engine_cmd(L, cmd, false);
		const char *message = "";
		if (lua_gettop(L) > 0) {
			message = lua_tostring(L, -1);
		}

		/* Simpler output in binary mode */
		if (data->mode == io_mode_binary) {
			size_t len_s = strlen(message);
			if (len_s > UINT32_MAX) {
				goto next_iter;
			}
			uint32_t len_n = htonl(len_s);
			fwrite(&len_n, sizeof(len_n), 1, out);
			fwrite(message, len_s, 1, out);
			goto next_iter;
		}

		/* Log to remote socket if connected */
		const char *delim = args->quiet ? "" : "> ";
		if (stream_fd != STDIN_FILENO) {
			if (VERBOSE_STATUS)
				fprintf(stdout, "%s\n", cmd); /* Duplicate command to logs */
			if (message)
				fprintf(out, "%s", message); /* Duplicate output to sender */
			if (message || !args->quiet)
				fprintf(out, "\n");
			fprintf(out, "%s", delim);
		}
		if (stream_fd == STDIN_FILENO || VERBOSE_STATUS) {
			/* Log to standard streams */
			FILE *fp_out = ret ? stderr : stdout;
			if (message)
				fprintf(fp_out, "%s", message);
			if (message || !args->quiet)
				fprintf(fp_out, "\n");
			fprintf(fp_out, "%s", delim);
		}
	next_iter:
		lua_settop(L, 0); /* not required in some cases but harmless */
		cmd = cmd_next;
		cmd_next = strtok(NULL, "\n");
	}

finish:
	/* Close if redirected */
	if (stream_fd != STDIN_FILENO) {
		fclose(out);
	}
}

void io_tty_alloc(uv_handle_t *handle, size_t suggested, uv_buf_t *buf)
{
	buf->len = suggested;
	buf->base = malloc(suggested);
}

struct io_stream_data *io_tty_alloc_data() {
	knot_mm_t _pool = {
		.ctx = mp_new(4096),
		.alloc = (knot_mm_alloc_t) mp_alloc,
	};
	knot_mm_t *pool = mm_alloc(&_pool, sizeof(*pool));
	if (!pool) {
		return NULL;
	}
	memcpy(pool, &_pool, sizeof(*pool));

	struct io_stream_data *data = mm_alloc(pool, sizeof(struct io_stream_data));

	data->buf = mp_start(pool->ctx, 512);
	data->mode = io_mode_text;
	data->blen = 0;
	data->pool = pool;

	return data;
}

void io_tty_accept(uv_stream_t *master, int status)
{
	struct io_stream_data *data = io_tty_alloc_data();
	/* We can't use any allocations after mp_start() and it's easier anyway. */
	uv_pipe_t *client = malloc(sizeof(*client));
	client->data = data;

	struct args *args = the_args;
	if (client && client->data) {
		 uv_pipe_init(master->loop, client, 0);
		 if (uv_accept(master, (uv_stream_t *)client) != 0) {
			mp_delete(data->pool->ctx);
			return;
		 }
		 uv_read_start((uv_stream_t *)client, io_tty_alloc, io_tty_process_input);
		 /* Write command line */
		 if (!args->quiet) {
			uv_buf_t buf = { "> ", 2 };
			uv_try_write((uv_stream_t *)client, &buf, 1);
		 }
	}
}

int io_listen_pipe(uv_loop_t *loop, uv_pipe_t *handle, int fd)
{
	if (!handle) {
		return kr_error(EINVAL);
	}
	int ret = uv_pipe_init(loop, handle, 0);
	if (ret) return ret;

	ret = uv_pipe_open(handle, fd);
	if (ret) return ret;

	ret = uv_listen((uv_stream_t *)handle, 16, io_tty_accept);
	if (ret) return ret;

	handle->data = NULL;

	return 0;
}

<<<<<<< HEAD
#define XDP_RX_BATCH_SIZE 64
static void xdp_rx(uv_poll_t* handle, int status, int events)
{
	if (status < 0) {
		kr_log_error("[kxsk] poll status %d: %s\n", status, uv_strerror(status));
		return;
	}
	if (events != UV_READABLE) {
		kr_log_error("[kxsk] poll unexpected events: %d\n", events);
		return;
	}

	xdp_handle_data_t *xhd = handle->data;
	assert(xhd && xhd->session && xhd->socket);
	uint32_t rcvd;
	knot_xdp_msg_t msgs[XDP_RX_BATCH_SIZE];
	int ret = knot_xdp_recv(xhd->socket, msgs, XDP_RX_BATCH_SIZE, &rcvd);
	if (ret == KNOT_EOK) {
		kr_log_verbose("[kxsk] poll triggered, processing a batch of %d packets\n",
			(int)rcvd);
	} else {
		kr_log_error("[kxsk] knot_xdp_recv(): %d, %s\n", ret, knot_strerror(ret));
		//FIXME?
	}
	assert(rcvd <= XDP_RX_BATCH_SIZE);
	for (int i = 0; i < rcvd; ++i) {
		const knot_xdp_msg_t *msg = &msgs[i];
		assert(msg->payload.iov_len < 65536);
		knot_pkt_t *kpkt = knot_pkt_new(msg->payload.iov_base, msg->payload.iov_len,
						&the_worker->pkt_pool);
		ret = kpkt == NULL ? kr_error(ENOMEM) :
			worker_submit(xhd->session,
					(const struct sockaddr *)&msg->ip_from,
					(const struct sockaddr *)&msg->ip_to,
					msg->eth_from, msg->eth_to, kpkt);
		if (ret)
			kr_log_verbose("[kxsk] worker_submit() == %d: %s\n", ret, kr_strerror(ret));
		mp_flush(the_worker->pkt_pool.ctx);
	}
	knot_xdp_recv_finish(xhd->socket, msgs, rcvd);
}
void xdp_tx_waker(uv_check_t* handle)
{
	int ret = knot_xdp_send_finish(handle->data);
	if (ret != KNOT_EOK)
		kr_log_error("[kxsk] check: ret = %d, %s\n", ret, knot_strerror(ret));
	knot_xdp_send_prepare(handle->data);
	// LATER(opt.): it _might_ be better for performance to do these two steps
	// at different points in time
}
int io_listen_xdp(uv_loop_t *loop, struct endpoint *ep, const char *ifname)
{
	if (!ep || !ep->handle) {
		return kr_error(EINVAL);
	}
	xdp_handle_data_t *xhd = malloc(sizeof(*xhd));
	if (!xhd) return kr_error(ENOMEM);

	const int port = ep->port ? ep->port : (1 << 16)/*any port*/;
	xhd->socket = NULL; // needed for some reason
	int ret = knot_xdp_init(&xhd->socket, ifname, ep->xdp_queue, port,
				KNOT_XDP_LOAD_BPF_MAYBE);

	if (!ret) ret = uv_check_init(loop, &xhd->tx_waker);
	xhd->tx_waker.data = xhd->socket;
	if (!ret) ret = uv_check_start(&xhd->tx_waker, xdp_tx_waker);
	if (ret) {
		free(xhd);
		return kr_error(ret);
	}
	assert(xhd->socket);

	ep->fd = knot_xdp_socket_fd(xhd->socket); // probably not useful
	ret = uv_poll_init(loop, (uv_poll_t *)ep->handle, ep->fd);
	if (ret) {
		knot_xdp_deinit(xhd->socket);
		free(xhd);
		return kr_error(ret);
	}

	// beware: this sets poll_handle->data
	xhd->session = session_new(ep->handle, false);
	assert(!session_flags(xhd->session)->outgoing);
	session_get_sockname(xhd->session)->sa_family = AF_XDP; // to have something in there

	ep->handle->data = xhd;
	ret = uv_poll_start((uv_poll_t *)ep->handle, UV_READABLE, xdp_rx);
	return ret;
}


int io_create(uv_loop_t *loop, uv_handle_t *handle, int type, unsigned family, bool has_tls)
=======
int io_create(uv_loop_t *loop, uv_handle_t *handle, int type, unsigned family, bool has_tls, bool has_http)
>>>>>>> 22f836d5
{
	int ret = -1;
	if (type == SOCK_DGRAM) {
		ret = uv_udp_init(loop, (uv_udp_t *)handle);
	} else if (type == SOCK_STREAM) {
		ret = uv_tcp_init_ex(loop, (uv_tcp_t *)handle, family);
		uv_tcp_nodelay((uv_tcp_t *)handle, 1);
	}
	if (ret != 0) {
		return ret;
	}
	struct session *s = session_new(handle, has_tls, has_http);
	if (s == NULL) {
		ret = -1;
	}
	return ret;
}

void io_deinit(uv_handle_t *handle)
{
	if (!handle || !handle->data) {
		return;
	}
	if (handle->type != UV_POLL) {
		session_free(handle->data);
	} else { // XDP
		xdp_handle_data_t *xhd = handle->data;
		uv_check_stop(&xhd->tx_waker);
		uv_close((uv_handle_t *)&xhd->tx_waker, NULL);
		session_free(xhd->session);
		knot_xdp_deinit(xhd->socket);
		free(xhd);
	}
}

void io_free(uv_handle_t *handle)
{
	io_deinit(handle);
	free(handle);
}

int io_start_read(uv_handle_t *handle)
{
	switch (handle->type) {
	case UV_UDP:
		return uv_udp_recv_start((uv_udp_t *)handle, &handle_getbuf, &udp_recv);
	case UV_TCP:
		return uv_read_start((uv_stream_t *)handle, &handle_getbuf, &tcp_recv);
	default:
		assert(!EINVAL);
		return kr_error(EINVAL);
	}
}

int io_stop_read(uv_handle_t *handle)
{
	if (handle->type == UV_UDP) {
		return uv_udp_recv_stop((uv_udp_t *)handle);
	} else {
		return uv_read_stop((uv_stream_t *)handle);
	}
}<|MERGE_RESOLUTION|>--- conflicted
+++ resolved
@@ -787,7 +787,6 @@
 	return 0;
 }
 
-<<<<<<< HEAD
 #define XDP_RX_BATCH_SIZE 64
 static void xdp_rx(uv_poll_t* handle, int status, int events)
 {
@@ -869,7 +868,7 @@
 	}
 
 	// beware: this sets poll_handle->data
-	xhd->session = session_new(ep->handle, false);
+	xhd->session = session_new(ep->handle, false, false);
 	assert(!session_flags(xhd->session)->outgoing);
 	session_get_sockname(xhd->session)->sa_family = AF_XDP; // to have something in there
 
@@ -879,10 +878,7 @@
 }
 
 
-int io_create(uv_loop_t *loop, uv_handle_t *handle, int type, unsigned family, bool has_tls)
-=======
 int io_create(uv_loop_t *loop, uv_handle_t *handle, int type, unsigned family, bool has_tls, bool has_http)
->>>>>>> 22f836d5
 {
 	int ret = -1;
 	if (type == SOCK_DGRAM) {
