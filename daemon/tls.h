--- conflicted
+++ resolved
@@ -30,11 +30,7 @@
  * So it takes 2 RTT.
  * As we use session tickets, there are additional messages, add one RTT mode.
  */
-<<<<<<< HEAD
-#define TLS_MAX_HANDSHAKE_TIME (KR_CONN_RTT_MAX * 3)
-=======
- #define TLS_MAX_HANDSHAKE_TIME (KR_CONN_RTT_MAX * (uint64_t)3)
->>>>>>> 86490903
+#define TLS_MAX_HANDSHAKE_TIME (KR_CONN_RTT_MAX * (uint64_t)3)
 
 /** Transport session (opaque). */
 struct session2;
