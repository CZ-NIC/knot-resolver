/*  Copyright (C) CZ.NIC, z.s.p.o. <knot-resolver@labs.nic.cz>
 *  SPDX-License-Identifier: GPL-3.0-or-later
 */

#pragma once

#include <stdint.h>

#include "lib/utils.h"

enum proxy2_command {
	PROXY2_CMD_LOCAL = 0x0,
	PROXY2_CMD_PROXY = 0x1
};

/** Parsed result of the PROXY protocol */
struct proxy_result {
	/** Proxy command - PROXY or LOCAL. */
	enum proxy2_command command;
	/** Address family from netinet library (e.g. AF_INET6). */
	int family;
	/** Protocol type from socket library (e.g. SOCK_STREAM). */
	int protocol;
	/** Parsed source address and port. */
	union kr_sockaddr src_addr;
	/** Parsed destination address and port. */
	union kr_sockaddr dst_addr;
	/** `true` = client has used TLS with the proxy. If TLS padding is
	 * enabled, it will be used even if the communication between kresd and
	 * the proxy is unencrypted. */
	bool has_tls : 1;
<<<<<<< HEAD
};

/** Checks whether the use of PROXYv2 protocol is allowed for the specified
 * address. */
bool proxy_allowed(const struct sockaddr *saddr);

/** Initializes the protocol layers managed by the PROXYv2 "module". */
void proxy_protolayers_init(void);
=======
};
>>>>>>> aa60066c
<|MERGE_RESOLUTION|>--- conflicted
+++ resolved
@@ -29,15 +29,8 @@
 	 * enabled, it will be used even if the communication between kresd and
 	 * the proxy is unencrypted. */
 	bool has_tls : 1;
-<<<<<<< HEAD
 };
 
 /** Checks whether the use of PROXYv2 protocol is allowed for the specified
  * address. */
-bool proxy_allowed(const struct sockaddr *saddr);
-
-/** Initializes the protocol layers managed by the PROXYv2 "module". */
-void proxy_protolayers_init(void);
-=======
-};
->>>>>>> aa60066c
+bool proxy_allowed(const struct sockaddr *saddr);