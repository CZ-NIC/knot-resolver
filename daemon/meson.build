--- conflicted
+++ resolved
@@ -43,11 +43,8 @@
   luajit,
   gnutls,
   libsystemd,
-<<<<<<< HEAD
+  capng,
   libbpf,
-=======
-  capng,
->>>>>>> 4eeaa969
 ]
 
 
