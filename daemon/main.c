--- conflicted
+++ resolved
@@ -69,12 +69,8 @@
 	flagged_fd_array_t fds;
 	int control_fd;
 	int forks;
-<<<<<<< HEAD
 	char *xsk;
-	const char *config;
-=======
 	config_array_t config;
->>>>>>> 4eeaa969
 	const char *rundir;
 	bool interactive;
 	bool quiet;
