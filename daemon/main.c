--- conflicted
+++ resolved
@@ -53,83 +53,7 @@
 #include <libknot/error.h>
 
 
-<<<<<<< HEAD
-/* @internal Array of ip address shorthand. */
-typedef array_t(char*) addr_array_t;
-
-typedef array_t(const char*) config_array_t;
-
-typedef struct {
-	int fd;
-	endpoint_flags_t flags; /**< .sock_type isn't meaningful here */
-} flagged_fd_t;
-typedef array_t(flagged_fd_t) flagged_fd_array_t;
-
-struct args {
-	addr_array_t addrs, addrs_tls;
-	flagged_fd_array_t fds;
-	int control_fd;
-	int forks;
-	char *xsk;
-	config_array_t config;
-	const char *rundir;
-	bool interactive;
-	bool quiet;
-	bool tty_binary_output;
-};
-
-/**
- * TTY control: process input and free() the buffer.
- *
- * For parameters see http://docs.libuv.org/en/v1.x/stream.html#c.uv_read_cb
- *
- * - This is just basic read-eval-print; libedit is supported through kresc;
- * - stream->data contains program arguments (struct args);
- */
-static void tty_process_input(uv_stream_t *stream, ssize_t nread, const uv_buf_t *buf)
-{
-	char *cmd = buf ? buf->base : NULL; /* To be free()d on return. */
-
-	/* Set output streams */
-	FILE *out = stdout;
-	uv_os_fd_t stream_fd = 0;
-	struct args *args = stream->data;
-	if (uv_fileno((uv_handle_t *)stream, &stream_fd)) {
-		uv_close((uv_handle_t *)stream, (uv_close_cb) free);
-		free(cmd);
-		return;
-	}
-	if (stream_fd != STDIN_FILENO) {
-		if (nread < 0) { /* Close if disconnected */
-			uv_close((uv_handle_t *)stream, (uv_close_cb) free);
-		}
-		if (nread <= 0) {
-			free(cmd);
-			return;
-		}
-		uv_os_fd_t dup_fd = dup(stream_fd);
-		if (dup_fd >= 0) {
-			out = fdopen(dup_fd, "w");
-		}
-	}
-
-	/* Execute */
-	if (stream && cmd && nread > 0) {
-		/* Ensure cmd is 0-terminated */
-		if (cmd[nread - 1] == '\n') {
-			cmd[nread - 1] = '\0';
-		} else {
-			if (nread >= buf->len) { /* only equality should be possible */
-				char *newbuf = realloc(cmd, nread + 1);
-				if (!newbuf)
-					goto finish;
-				cmd = newbuf;
-			}
-			cmd[nread] = '\0';
-		}
-=======
 struct args the_args_value;  /** Static allocation for the_args singleton. */
->>>>>>> 6f8c65ae
 
 
 /* @internal AF_LOCAL reads may still be interrupted, loop it. */
@@ -416,11 +340,8 @@
 		{"tls",        required_argument, 0, 't'},
 		{"config",     required_argument, 0, 'c'},
 		{"forks",      required_argument, 0, 'f'},
-<<<<<<< HEAD
 		{"xsk",        required_argument, 0, 'x'}, // TODO: temporary?
-=======
 		{"noninteractive",   no_argument, 0, 'n'},
->>>>>>> 6f8c65ae
 		{"verbose",          no_argument, 0, 'v'},
 		{"quiet",            no_argument, 0, 'q'},
 		{"version",          no_argument, 0, 'V'},
@@ -428,11 +349,7 @@
 		{"fd",         required_argument, 0, 'S'},
 		{0, 0, 0, 0}
 	};
-<<<<<<< HEAD
-	while ((c = getopt_long(argc, argv, "a:t:S:c:f:x:m:K:k:vqVh", opts, &li)) != -1) {
-=======
-	while ((c = getopt_long(argc, argv, "a:t:c:f:nvqVhS:", opts, &li)) != -1) {
->>>>>>> 6f8c65ae
+	while ((c = getopt_long(argc, argv, "a:t:c:f:x:nvqVhS:", opts, &li)) != -1) {
 		switch (c)
 		{
 		case 'a':
@@ -747,7 +664,7 @@
 	}
 
 	//ret = udp_queue_init_global(loop);
-	ret = kr_xsk_init_global(loop, args.xsk);
+	ret = kr_xsk_init_global(loop, the_args->xsk);
 	if (ret) {
 		kr_log_error("[system] failed to initialize UDP queue: %s\n",
 				kr_strerror(ret));
