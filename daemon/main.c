/*  Copyright (C) CZ.NIC, z.s.p.o. <knot-resolver@labs.nic.cz>
 *  SPDX-License-Identifier: GPL-3.0-or-later
 */

#include "kresconfig.h"

#include "contrib/ucw/mempool.h"
#include "daemon/engine.h"
#include "daemon/io.h"
#include "daemon/network.h"
#include "daemon/udp_queue.h"
#include "daemon/worker.h"

#ifdef ENABLE_DOH2
#include "daemon/http.h"
#endif

#include "lib/defines.h"
#include "lib/dnssec.h"
#include "lib/log.h"
#include "lib/resolve.h"
#include "lib/rules/api.h"

#include <arpa/inet.h>
#include <getopt.h>
#include <libgen.h>
#include <signal.h>
#include <stdlib.h>
#include <string.h>
#include <sys/resource.h>
#include <sys/wait.h>
#include <unistd.h>

#if ENABLE_CAP_NG
#include <cap-ng.h>
#endif

#include <lua.h>
#include <uv.h>
#if ENABLE_LIBSYSTEMD
#include <systemd/sd-daemon.h>
#endif
#include <libknot/error.h>

#if ENABLE_JEMALLOC
/* Make the jemalloc library needed.
 *
 * The problem is with --as-needed for linker which is added by default by meson.
 * If we don't use any jemalloc-specific calls, linker will decide that
 * it is not needed and won't link it.  Making it needed seems better than
 * trying to override the flag which might be useful in some other cases, etc.
 *
 * Exporting the function is a very easy way of ensuring that it's not optimized out.
 */
#include <jemalloc/jemalloc.h>
KR_EXPORT void kr_jemalloc_unused(void)
{
	malloc_stats_print(NULL, NULL, NULL);
}
/* We don't use threads (or rarely in some parts), so multiple arenas don't make sense.
   https://jemalloc.net/jemalloc.3.html
 */
KR_EXPORT const char *malloc_conf = "narenas:1";
#endif

<<<<<<< HEAD
/**@internal Maximum number of incomplete TCP connections in queue.
* Default is from empirical testing - in our case, more isn't necessarily better.
* See https://gitlab.nic.cz/knot/knot-resolver/-/merge_requests/968
* */
#ifndef TCP_BACKLOG_DEFAULT
#define TCP_BACKLOG_DEFAULT 128
#endif
=======
/** I don't know why linker is dropping this _zonefile function otherwise. TODO: revisit. */
KR_EXPORT void kr_misc_unused(void)
{
	kr_rule_zonefile(NULL);
}
>>>>>>> b6bc7062

struct args the_args_value;  /** Static allocation for the_args singleton. */

static void signal_handler(uv_signal_t *handle, int signum)
{
	switch (signum) {
	case SIGINT:  /* Fallthrough. */
	case SIGTERM:
		uv_stop(uv_default_loop());
		uv_signal_stop(handle);
		break;
	case SIGCHLD:
		/* Wait for all dead processes. */
		while (waitpid(-1, NULL, WNOHANG) > 0);
		break;
	default:
		kr_log_error(SYSTEM, "unhandled signal: %d\n", signum);
		break;
	}
}

/** SIGBUS -> attempt to remove the overflowing cache file and abort. */
static void sigbus_handler(int sig, siginfo_t *siginfo, void *ptr)
{
	/* We can't safely assume that printf-like functions work, but write() is OK.
	 * See POSIX for the safe functions, e.g. 2017 version just above this link:
	 * http://pubs.opengroup.org/onlinepubs/9699919799/functions/V2_chap02.html#tag_15_04_04
	 */
	#define WRITE_ERR(err_charray) \
		(void)write(STDERR_FILENO, err_charray, sizeof(err_charray))
	/* Unfortunately, void-cast on the write isn't enough to avoid the warning. */
	#pragma GCC diagnostic push
	#pragma GCC diagnostic ignored "-Wunused-result"
	const char msg_typical[] =
		"\nSIGBUS received; this is most likely due to filling up the filesystem where cache resides.\n",
		msg_unknown[] = "\nSIGBUS received, cause unknown.\n",
		msg_deleted[] = "Cache file deleted.\n",
		msg_del_fail[] = "Cache file deletion failed.\n",
		msg_final[] = "kresd can not recover reliably by itself, exiting.\n";
	if (siginfo->si_code != BUS_ADRERR) {
		WRITE_ERR(msg_unknown);
		goto end;
	}
	WRITE_ERR(msg_typical);
	if (!kr_cache_emergency_file_to_remove) goto end;
	if (unlink(kr_cache_emergency_file_to_remove)) {
		WRITE_ERR(msg_del_fail);
	} else {
		WRITE_ERR(msg_deleted);
	}
end:
	WRITE_ERR(msg_final);
	_exit(128 - sig); /*< regular return from OS-raised SIGBUS can't work anyway */
	#undef WRITE_ERR
	#pragma GCC diagnostic pop
}


/*
 * Server operation.
 */

static int fork_workers(int forks)
{
	/* Fork subprocesses if requested */
	while (--forks > 0) {
		int pid = fork();
		if (pid < 0) {
			perror("[system] fork");
			return kr_error(errno);
		}

		/* Forked process */
		if (pid == 0) {
			return forks;
		}
	}
	return 0;
}

static void help(int argc, char *argv[])
{
	printf("Usage: %s [parameters] [rundir]\n", argv[0]);
	printf("\nParameters:\n"
	       " -a, --addr=[addr]      Server address (default: localhost@53).\n"
	       " -t, --tls=[addr]       Server address for TLS (default: off).\n"
	       " -S, --fd=[fd:kind]     Listen on given fd (handed out by supervisor, :kind is optional).\n"
	       " -c, --config=[path]    Config file path (relative to [rundir]) (default: config).\n"
	       " -n, --noninteractive   Don't start the read-eval-print loop for stdin+stdout.\n"
	       " -q, --quiet            No command prompt in interactive mode.\n"
	       " -v, --verbose          Increase logging to debug level.\n"
	       " -V, --version        Print version of the server.\n"
	       " -h, --help           Print help and usage.\n"
	       "Options:\n"
	       " [rundir]             Path to the working directory (default: .)\n");
}

/** \return exit code for main()  */
static int run_worker(uv_loop_t *loop, bool leader, struct args *args)
{
	/* Only some kinds of stdin work with uv_pipe_t.
	 * Otherwise we would abort() from libuv e.g. with </dev/null */
	if (args->interactive) switch (uv_guess_handle(0)) {
	case UV_TTY:		/* standard terminal */
		/* TODO: it has worked OK so far, but we'd better use uv_tty_*
		 * for this case instead of uv_pipe_*. */
	case UV_NAMED_PIPE:	/* echo 'quit()' | kresd ... */
		break;
	default:
		kr_log_error(SYSTEM,
			"error: standard input is not a terminal or pipe; "
			"use '-n' if you want non-interactive mode.  "
			"Commands can be simply added to your configuration file or sent over the control socket.\n"
			);
		return EXIT_FAILURE;
	}

	/* Control sockets or TTY */
	uv_pipe_t *pipe = malloc(sizeof(*pipe));
	if (!pipe)
		return EXIT_FAILURE;
	uv_pipe_init(loop, pipe, 0);
	if (args->interactive) {
		if (!args->quiet)
			printf("Interactive mode:\n" "> ");
		pipe->data = io_tty_alloc_data();
		uv_pipe_open(pipe, 0);
		uv_read_start((uv_stream_t*)pipe, io_tty_alloc, io_tty_process_input);
	} else if (args->control_fd != -1 && uv_pipe_open(pipe, args->control_fd) == 0) {
		uv_listen((uv_stream_t *)pipe, 16, io_tty_accept);
	}

	/* Notify supervisor. */
#if ENABLE_LIBSYSTEMD
	sd_notify(0, "READY=1");
#endif
	/* Run event loop */
	uv_run(loop, UV_RUN_DEFAULT);
	/* Free pipe's data.  Seems OK even on the stopped loop.
	 * In interactive case it may have been done in callbacks already (single leak). */
	if (!args->interactive) {
		uv_close((uv_handle_t *)pipe, NULL);
		free(pipe);
	}
	return EXIT_SUCCESS;
}

static void args_init(struct args *args)
{
	memset(args, 0, sizeof(struct args));
	/* Zeroed arrays are OK. */
	args->forks = 1;
	args->control_fd = -1;
	args->interactive = true;
	args->quiet = false;
}

/* Free pointed-to resources. */
static void args_deinit(struct args *args)
{
	array_clear(args->addrs);
	array_clear(args->addrs_tls);
	for (int i = 0; i < args->fds.len; ++i)
		free_const(args->fds.at[i].flags.kind);
	array_clear(args->fds);
	array_clear(args->config);
}

/** Process arguments into struct args.
 * @return >=0 if main() should be exited immediately.
 */
static int parse_args(int argc, char **argv, struct args *args)
{
	/* Long options. */
	int c = 0, li = 0;
	struct option opts[] = {
		{"addr",       required_argument, 0, 'a'},
		{"tls",        required_argument, 0, 't'},
		{"config",     required_argument, 0, 'c'},
		{"forks",      required_argument, 0, 'f'},
		{"noninteractive",   no_argument, 0, 'n'},
		{"verbose",          no_argument, 0, 'v'},
		{"quiet",            no_argument, 0, 'q'},
		{"version",          no_argument, 0, 'V'},
		{"help",             no_argument, 0, 'h'},
		{"fd",         required_argument, 0, 'S'},
		{0, 0, 0, 0}
	};
	while ((c = getopt_long(argc, argv, "a:t:c:f:nvqVhS:", opts, &li)) != -1) {
		switch (c)
		{
		case 'a':
			kr_require(optarg);
			array_push(args->addrs, optarg);
			break;
		case 't':
			kr_require(optarg);
			array_push(args->addrs_tls, optarg);
			break;
		case 'c':
			kr_require(optarg);
			array_push(args->config, optarg);
			break;
		case 'f':
			kr_require(optarg);
			args->forks = strtol(optarg, NULL, 10);
			if (args->forks == 1) {
				kr_log_deprecate(SYSTEM, "use --noninteractive instead of --forks=1\n");
			} else {
				kr_log_deprecate(SYSTEM, "support for running multiple --forks will be removed\n");
			}
			if (args->forks <= 0) {
				kr_log_error(SYSTEM, "error '-f' requires a positive"
						" number, not '%s'\n", optarg);
				return EXIT_FAILURE;
			}
			/* fall through */
		case 'n':
			args->interactive = false;
			break;
		case 'v':
			kr_log_level_set(LOG_DEBUG);
			break;
		case 'q':
			args->quiet = true;
			break;
		case 'V':
			printf("Knot Resolver, version %s\n", PACKAGE_VERSION);
			return EXIT_SUCCESS;
		case 'h':
		case '?':
			help(argc, argv);
			return EXIT_SUCCESS;
		default:
			help(argc, argv);
			return EXIT_FAILURE;
		case 'S':
			kr_require(optarg);
			flagged_fd_t ffd = { 0 };
			char *endptr;
			ffd.fd = strtol(optarg, &endptr, 10);
			if (endptr != optarg && endptr[0] == '\0') {
				/* Plain DNS */
				ffd.flags.tls = false;
			} else if (endptr[0] == ':' && strcasecmp(endptr + 1, "tls") == 0) {
				/* DoT */
				ffd.flags.tls = true;
				/* We know what .sock_type should be but it wouldn't help. */
			} else if (endptr[0] == ':' && endptr[1] != '\0') {
				/* Some other kind; no checks here. */
				ffd.flags.kind = strdup(endptr + 1);
			} else {
				kr_log_error(SYSTEM, "incorrect value passed to '-S/--fd': %s\n",
						optarg);
				return EXIT_FAILURE;
			}
			array_push(args->fds, ffd);
			break;
		}
	}
	if (optind < argc) {
		args->rundir = argv[optind];
	}
	return -1;
}

/** Just convert addresses to file-descriptors; clear *addrs on success.
 * @note AF_UNIX is supported (starting with '/').
 * @return zero or exit code for main()
 */
static int bind_sockets(addr_array_t *addrs, bool tls, flagged_fd_array_t *fds)
{
	bool has_error = false;
	for (size_t i = 0; i < addrs->len; ++i) {
		/* Get port and separate address string. */
		uint16_t port = tls ? KR_DNS_TLS_PORT : KR_DNS_PORT;
		char addr_buf[INET6_ADDRSTRLEN + 1];
		int ret;
		const char *addr_str;
		const int family = kr_straddr_family(addrs->at[i]);
		if (family == AF_UNIX) {
			ret = 0;
			addr_str = addrs->at[i];
		} else { /* internet socket (or garbage) */
			ret = kr_straddr_split(addrs->at[i], addr_buf, &port);
			addr_str = addr_buf;
		}
		/* Get sockaddr. */
		struct sockaddr *sa = NULL;
		if (ret == 0) {
			sa = kr_straddr_socket(addr_str, port, NULL);
			if (!sa) ret = kr_error(EINVAL); /* could be ENOMEM but unlikely */
		}
		flagged_fd_t ffd = { .flags = { .tls = tls } };
		if (ret == 0 && !tls && family != AF_UNIX) {
			/* AF_UNIX can do SOCK_DGRAM, but let's not support that *here*. */
			ffd.fd = io_bind(sa, SOCK_DGRAM, NULL);
			if (ffd.fd < 0)
				ret = ffd.fd;
			else if (array_push(*fds, ffd) < 0)
				ret = kr_error(ENOMEM);
		}
		if (ret == 0) { /* common for TCP and TLS, including AF_UNIX cases */
			ffd.fd = io_bind(sa, SOCK_STREAM, NULL);
			if (ffd.fd < 0)
				ret = ffd.fd;
			else if (array_push(*fds, ffd) < 0)
				ret = kr_error(ENOMEM);
		}
		free(sa);
		if (ret != 0) {
			kr_log_error(NETWORK, "bind to '%s'%s: %s\n",
				addrs->at[i], tls ? " (TLS)" : "", kr_strerror(ret));
			has_error = true;
		}
	}
	array_clear(*addrs);
	return has_error ? EXIT_FAILURE : kr_ok();
}

static int start_listening(flagged_fd_array_t *fds) {
	int some_bad_ret = 0;
	for (size_t i = 0; i < fds->len; ++i) {
		flagged_fd_t *ffd = &fds->at[i];
		int ret = network_listen_fd(ffd->fd, ffd->flags);
		if (ret != 0) {
			some_bad_ret = ret;
			/* TODO: try logging address@port.  It's not too important,
			 * because typical problems happen during binding already.
			 * (invalid address, permission denied) */
			kr_log_error(NETWORK, "listen on fd=%d: %s\n",
					ffd->fd, kr_strerror(ret));
			/* Continue printing all of these before exiting. */
		} else {
			ffd->flags.kind = NULL; /* ownership transferred */
		}
	}
	return some_bad_ret;
}

/* Drop POSIX 1003.1e capabilities. */
static void drop_capabilities(void)
{
#if ENABLE_CAP_NG
	/* Drop all capabilities when running under non-root user. */
	if (geteuid() == 0) {
		kr_log_debug(SYSTEM, "running as root, no capabilities dropped\n");
		return;
	}
	if (capng_have_capability(CAPNG_EFFECTIVE, CAP_SETPCAP)) {
		capng_clear(CAPNG_SELECT_BOTH);

		/* Apply. */
		if (capng_apply(CAPNG_SELECT_BOTH) < 0) {
			kr_log_error(SYSTEM, "failed to set process capabilities: %s\n",
			          strerror(errno));
		} else {
			kr_log_debug(SYSTEM, "all capabilities dropped\n");
		}
	} else {
		/* If user() was called, the capabilities were already dropped along with SETPCAP. */
		kr_log_debug(SYSTEM, "process not allowed to set capabilities, skipping\n");
	}
#endif /* ENABLE_CAP_NG */
}

int main(int argc, char **argv)
{
	kr_log_group_reset();
	if (setvbuf(stdout, NULL, _IONBF, 0) || setvbuf(stderr, NULL, _IONBF, 0)) {
		kr_log_error(SYSTEM, "failed to to set output buffering (ignored): %s\n",
				strerror(errno));
		fflush(stderr);
	}
	if (strcmp("linux", OPERATING_SYSTEM) != 0)
		kr_log_warning(SYSTEM, "Knot Resolver is tested on Linux, other platforms might exhibit bugs.\n"
				"Please report issues to https://gitlab.nic.cz/knot/knot-resolver/issues/\n"
				"Thank you for your time and interest!\n");

	the_args = &the_args_value;
	args_init(the_args);
	int ret = parse_args(argc, argv, the_args);
	if (ret >= 0) goto cleanup_args;

	ret = bind_sockets(&the_args->addrs, false, &the_args->fds);
	if (ret) goto cleanup_args;
	ret = bind_sockets(&the_args->addrs_tls, true, &the_args->fds);
	if (ret) goto cleanup_args;

	/* Switch to rundir. */
	if (the_args->rundir != NULL) {
		/* FIXME: access isn't a good way if we start as root and drop privileges later */
		if (access(the_args->rundir, W_OK) != 0
		    || chdir(the_args->rundir) != 0) {
			kr_log_error(SYSTEM, "rundir '%s': %s\n",
					the_args->rundir, strerror(errno));
			return EXIT_FAILURE;
		}
	}

	/* Select which config files to load and verify they are read-able. */
	bool load_defaults = true;
	size_t i = 0;
	while (i < the_args->config.len) {
		const char *config = the_args->config.at[i];
		if (strcmp(config, "-") == 0) {
			load_defaults = false;
			array_del(the_args->config, i);
			continue;  /* don't increment i */
		} else if (access(config, R_OK) != 0) {
			char cwd[PATH_MAX];
			get_workdir(cwd, sizeof(cwd));
			kr_log_error(SYSTEM, "config '%s' (workdir '%s'): %s\n",
				config, cwd, strerror(errno));
			return EXIT_FAILURE;
		}
		i++;
	}
	if (the_args->config.len == 0 && access("config", R_OK) == 0)
		array_push(the_args->config, "config");
	if (load_defaults)
		array_push(the_args->config, LIBDIR "/postconfig.lua");

	/* File-descriptor count limit: soft->hard. */
	struct rlimit rlim;
	ret = getrlimit(RLIMIT_NOFILE, &rlim);
	if (ret == 0 && rlim.rlim_cur != rlim.rlim_max) {
		kr_log_debug(SYSTEM, "increasing file-descriptor limit: %ld -> %ld\n",
				(long)rlim.rlim_cur, (long)rlim.rlim_max);
		rlim.rlim_cur = rlim.rlim_max;
		ret = setrlimit(RLIMIT_NOFILE, &rlim);
	}
	if (ret) {
		kr_log_error(SYSTEM, "failed to get or set file-descriptor limit: %s\n",
				strerror(errno));
	} else if (rlim.rlim_cur < 512*1024) {
		kr_log_warning(SYSTEM, "warning: hard limit for number of file-descriptors is only %ld but recommended value is 524288\n",
				(long)rlim.rlim_cur);
	}

	/* Fork subprocesses if requested */
	int fork_id = fork_workers(the_args->forks);
	if (fork_id < 0) {
		return EXIT_FAILURE;
	}

	kr_crypto_init();

	network_init(uv_default_loop(), TCP_BACKLOG_DEFAULT);

	/* Create a server engine. */
	ret = engine_init();
	if (ret != 0) {
		kr_log_error(SYSTEM, "failed to initialize engine: %s\n", kr_strerror(ret));
		return EXIT_FAILURE;
	}

	/* Create resolver context. */
	ret = kr_resolver_init(&the_engine->modules, &the_engine->pool);
	if (ret != 0) {
		kr_log_error(SYSTEM, "failed to initialize resolver: %s\n", kr_strerror(ret));
		return EXIT_FAILURE;
	}
	/* Initialize the worker. */
	ret = worker_init();
	if (ret != 0) {
		kr_log_error(SYSTEM, "failed to initialize worker: %s\n", kr_strerror(ret));
		return EXIT_FAILURE;
	}

	uv_loop_t *loop = uv_default_loop();
	/* Catch some signals. */
	uv_signal_t sigint, sigterm, sigchld;
	if (true) ret = uv_signal_init(loop, &sigint);
	if (!ret) ret = uv_signal_init(loop, &sigterm);
	if (!ret) ret = uv_signal_init(loop, &sigchld);
	if (!ret) ret = uv_signal_start(&sigint, signal_handler, SIGINT);
	if (!ret) ret = uv_signal_start(&sigterm, signal_handler, SIGTERM);
	if (!ret) ret = uv_signal_start(&sigchld, signal_handler, SIGCHLD);
	/* Block SIGPIPE; see https://github.com/libuv/libuv/issues/45 */
	if (!ret && signal(SIGPIPE, SIG_IGN) == SIG_ERR) ret = errno;
	if (!ret) {
		/* Catching SIGBUS via uv_signal_* can't work; see:
		 * https://github.com/libuv/libuv/pull/1987 */
		struct sigaction sa;
		memset(&sa, 0, sizeof(sa));
		sa.sa_sigaction = sigbus_handler;
		sa.sa_flags = SA_SIGINFO;
		if (sigaction(SIGBUS, &sa, NULL)) {
			ret = errno;
		}
	}
	if (ret) {
		kr_log_error(SYSTEM, "failed to set up signal handlers: %s\n",
				strerror(abs(errno)));
		ret = EXIT_FAILURE;
		goto cleanup;
	}
	/* Profiling: avoid SIGPROF waking up the event loop.  Otherwise the profiles
	 * (of the usual type) may skew results, e.g. epoll_pwait() taking lots of time. */
	ret = uv_loop_configure(loop, UV_LOOP_BLOCK_SIGNAL, SIGPROF);
	if (ret) {
		kr_log_info(SYSTEM, "failed to block SIGPROF in event loop, ignoring: %s\n",
				uv_strerror(ret));
	}

	io_protolayers_init();
	tls_protolayers_init();
#ifdef ENABLE_DOH2
	http_protolayers_init();
#endif

	/* Start listening, in the sense of network_listen_fd(). */
	if (start_listening(&the_args->fds) != 0) {
		ret = EXIT_FAILURE;
		goto cleanup;
	}

	ret = udp_queue_init_global(loop);
	if (ret) {
		kr_log_error(SYSTEM, "failed to initialize UDP queue: %s\n",
				kr_strerror(ret));
		ret = EXIT_FAILURE;
		goto cleanup;
	}

	/* Start the scripting engine */
	if (engine_load_sandbox() != 0) {
		ret = EXIT_FAILURE;
		goto cleanup;
	}

	for (i = 0; i < the_args->config.len; ++i) {
		const char *config = the_args->config.at[i];
		if (engine_loadconf(config) != 0) {
			ret = EXIT_FAILURE;
			goto cleanup;
		}
		lua_settop(the_engine->L, 0);
	}

	ret = kr_rules_init_ensure();
	if (ret) {
		kr_log_error(RULES, "failed to initialize policy rule engine: %s\n",
				kr_strerror(ret));
		ret = EXIT_FAILURE;
		goto cleanup;
	}

	drop_capabilities();

	if (engine_start() != 0) {
		ret = EXIT_FAILURE;
		goto cleanup;
	}

	if (network_engage_endpoints()) {
		ret = EXIT_FAILURE;
		goto cleanup;
	}

	/* Starting everything succeeded, so commit rule DB changes. */
	kr_rules_commit(true);

	/* Run the event loop */
	ret = run_worker(loop, fork_id == 0, the_args);

cleanup:/* Cleanup. */
	network_unregister();

	kr_resolver_deinit();
	worker_deinit();
<<<<<<< HEAD
	engine_deinit();
	network_deinit();
=======
	kr_rules_commit(false);
	kr_rules_deinit();
>>>>>>> b6bc7062
	if (loop != NULL) {
		uv_loop_close(loop);
	}
cleanup_args:
	args_deinit(the_args);
	kr_crypto_cleanup();
	return ret;
}<|MERGE_RESOLUTION|>--- conflicted
+++ resolved
@@ -63,7 +63,6 @@
 KR_EXPORT const char *malloc_conf = "narenas:1";
 #endif
 
-<<<<<<< HEAD
 /**@internal Maximum number of incomplete TCP connections in queue.
 * Default is from empirical testing - in our case, more isn't necessarily better.
 * See https://gitlab.nic.cz/knot/knot-resolver/-/merge_requests/968
@@ -71,13 +70,12 @@
 #ifndef TCP_BACKLOG_DEFAULT
 #define TCP_BACKLOG_DEFAULT 128
 #endif
-=======
+
 /** I don't know why linker is dropping this _zonefile function otherwise. TODO: revisit. */
 KR_EXPORT void kr_misc_unused(void)
 {
 	kr_rule_zonefile(NULL);
 }
->>>>>>> b6bc7062
 
 struct args the_args_value;  /** Static allocation for the_args singleton. */
 
@@ -650,13 +648,10 @@
 
 	kr_resolver_deinit();
 	worker_deinit();
-<<<<<<< HEAD
 	engine_deinit();
 	network_deinit();
-=======
 	kr_rules_commit(false);
 	kr_rules_deinit();
->>>>>>> b6bc7062
 	if (loop != NULL) {
 		uv_loop_close(loop);
 	}
