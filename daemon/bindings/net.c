--- conflicted
+++ resolved
@@ -112,39 +112,22 @@
 	/* Case: string, representing a single address. */
 	const char *str = lua_tostring(L, -1);
 	if (str != NULL) {
-<<<<<<< HEAD
+		struct network *net = &the_worker->engine->net;
 		const bool is_UNIX = str[0] == '/';
-		struct engine *engine = engine_luaget(L);
-=======
-		struct network *net = &the_worker->engine->net;
->>>>>>> e3ddb7b2
 		int ret = 0;
 		endpoint_flags_t flags = { .tls = tls, .freebind = freebind };
 		if (!kind && !flags.tls) { /* normal UDP */
 			flags.sock_type = SOCK_DGRAM;
-<<<<<<< HEAD
-			ret = network_listen(&engine->net, str, port, -1, flags);
+			ret = network_listen(net, str, port, -1, flags);
 		}
 		if (!kind && ret == 0) { /* common for normal TCP and TLS */
 			flags.sock_type = SOCK_STREAM;
-			ret = network_listen(&engine->net, str, port, -1, flags);
-=======
-			ret = network_listen(net, str, port, flags);
-		}
-		if (!kind && ret == 0) { /* common for normal TCP and TLS */
-			flags.sock_type = SOCK_STREAM;
-			ret = network_listen(net, str, port, flags);
->>>>>>> e3ddb7b2
+			ret = network_listen(net, str, port, -1, flags);
 		}
 		if (kind) {
 			flags.kind = strdup(kind);
 			flags.sock_type = SOCK_STREAM; /* TODO: allow to override this? */
-<<<<<<< HEAD
-			ret = network_listen(&engine->net, str,
-						(is_UNIX ? 0 : port), -1, flags);
-=======
-			ret = network_listen(net, str, port, flags);
->>>>>>> e3ddb7b2
+			ret = network_listen(net, str, (is_UNIX ? 0 : port), -1, flags);
 		}
 		if (ret != 0) {
 			if (is_UNIX) {
