import argparse
from enum import Enum
from typing import List, Tuple, Type

from knot_resolver.client.command import Command, CommandArgs, register_command


class Shells(Enum):
    BASH = 0
    FISH = 1


@register_command
class CompletionCommand(Command):
    def __init__(self, namespace: argparse.Namespace) -> None:
        super().__init__(namespace)
        self.shell: Shells = namespace.shell
        self.space = namespace.space
        self.args: List[str] = namespace.args

        if self.space:
            self.args.append("")

    @staticmethod
    def register_args_subparser(
        subparser: "argparse._SubParsersAction[argparse.ArgumentParser]",
    ) -> Tuple[argparse.ArgumentParser, "Type[Command]"]:
        completion = subparser.add_parser(
            "completion",
            help="commands auto-completion",
        )
        completion.add_argument(
            "--space",
            help="space after last word, returns all possible folowing options",
            dest="space",
            action="store_true",
            default=False,
        )

        shells_dest = "shell"
        shells = completion.add_mutually_exclusive_group()
        shells.add_argument("--bash", action="store_const", dest=shells_dest, const=Shells.BASH, default=Shells.BASH)
        shells.add_argument("--fish", action="store_const", dest=shells_dest, const=Shells.FISH)

        completion.add_argument(
            "--args",
            help="arguments to complete",
            nargs=argparse.REMAINDER,
            default=[]
        )

        return completion, CompletionCommand

    def run(self, args: CommandArgs) -> None:
<<<<<<< HEAD
        subparsers = args.parser._subparsers
        words: CompWords = {}

        if subparsers:
            words = get_subparsers_words(subparsers._actions)

            uargs = iter(self.args)
            for uarg in uargs:
                subparser = get_subparser_by_name(uarg, subparsers._actions)  # pylint: disable=W0212

                if subparser:
                    cmd: Command = get_subparser_command(subparser)
                    subparser_args = self.args[self.args.index(uarg) + 1 :]
                    if subparser_args or self.space:
                        words = cmd.completion(subparser_args, subparser)
                    break
                elif uarg in ["-s", "--socket", "-c", "--config"]:
                    # if arg is socket config, skip next arg
                    next(uargs)
                    continue
                elif uarg in words:
                    # uarg is valid arg, continue
                    continue
=======
        words = Command.completion(args.parser, self.comp_args)
>>>>>>> cc05178c

        # print completion words
        # based on required bash/fish shell format
        if self.shell == Shells.BASH:
            print(" ".join(words))
        elif self.shell == Shells.FISH:
            # TODO: FISH completion implementation
            pass
        else:
            raise ValueError(f"unexpected value of {Shells}: {self.shell}")<|MERGE_RESOLUTION|>--- conflicted
+++ resolved
@@ -52,33 +52,7 @@
         return completion, CompletionCommand
 
     def run(self, args: CommandArgs) -> None:
-<<<<<<< HEAD
-        subparsers = args.parser._subparsers
-        words: CompWords = {}
-
-        if subparsers:
-            words = get_subparsers_words(subparsers._actions)
-
-            uargs = iter(self.args)
-            for uarg in uargs:
-                subparser = get_subparser_by_name(uarg, subparsers._actions)  # pylint: disable=W0212
-
-                if subparser:
-                    cmd: Command = get_subparser_command(subparser)
-                    subparser_args = self.args[self.args.index(uarg) + 1 :]
-                    if subparser_args or self.space:
-                        words = cmd.completion(subparser_args, subparser)
-                    break
-                elif uarg in ["-s", "--socket", "-c", "--config"]:
-                    # if arg is socket config, skip next arg
-                    next(uargs)
-                    continue
-                elif uarg in words:
-                    # uarg is valid arg, continue
-                    continue
-=======
         words = Command.completion(args.parser, self.comp_args)
->>>>>>> cc05178c
 
         # print completion words
         # based on required bash/fish shell format
