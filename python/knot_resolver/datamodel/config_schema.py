--- conflicted
+++ resolved
@@ -19,12 +19,8 @@
 from knot_resolver.datamodel.network_schema import NetworkSchema
 from knot_resolver.datamodel.options_schema import OptionsSchema
 from knot_resolver.datamodel.rate_limiting_schema import RateLimitingSchema
-<<<<<<< HEAD
-from knot_resolver.datamodel.templates import POLICY_CONFIG_TEMPLATE, WORKER_CONFIG_TEMPLATE
+from knot_resolver.datamodel.templates import KRESD_CONFIG_TEMPLATE, POLICY_LOADER_CONFIG_TEMPLATE
 from knot_resolver.datamodel.tunnel_filter_schema import TunnelFilterSchema
-=======
-from knot_resolver.datamodel.templates import KRESD_CONFIG_TEMPLATE, POLICY_LOADER_CONFIG_TEMPLATE
->>>>>>> 36b97a5b
 from knot_resolver.datamodel.types import EscapedStr, IntPositive, WritableDir
 from knot_resolver.datamodel.view_schema import ViewSchema
 from knot_resolver.utils.modeling import ConfigSchema
@@ -107,11 +103,8 @@
         views: List of views and its configuration.
         local_data: Local data for forward records (A/AAAA) and reverse records (PTR).
         forward: List of Forward Zones and its configuration.
-<<<<<<< HEAD
+        fallback: Config for fallback on resolution failure.
         tunnel_filter: Block suspected attempts of data exfiltration via DNS tunneling.
-=======
-        fallback: Config for fallback on resolution failure.
->>>>>>> 36b97a5b
         cache: DNS resolver cache configuration.
         dnssec: DNSSEC configuration.
         dns64: DNS64 (RFC 6147) configuration.
@@ -134,11 +127,8 @@
         views: Optional[List[ViewSchema]] = None
         local_data: LocalDataSchema = LocalDataSchema()
         forward: Optional[List[ForwardSchema]] = None
-<<<<<<< HEAD
+        fallback: FallbackSchema = FallbackSchema()
         tunnel_filter: TunnelFilterSchema = TunnelFilterSchema()
-=======
-        fallback: FallbackSchema = FallbackSchema()
->>>>>>> 36b97a5b
         cache: CacheSchema = lazy_default(CacheSchema, {})
         dnssec: DnssecSchema = DnssecSchema()
         dns64: Dns64Schema = Dns64Schema()
@@ -161,11 +151,8 @@
     views: Optional[List[ViewSchema]]
     local_data: LocalDataSchema
     forward: Optional[List[ForwardSchema]]
-<<<<<<< HEAD
+    fallback: FallbackSchema
     tunnel_filter: TunnelFilterSchema
-=======
-    fallback: FallbackSchema
->>>>>>> 36b97a5b
     cache: CacheSchema
     dnssec: DnssecSchema
     dns64: Dns64Schema
