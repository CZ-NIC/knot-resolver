--- conflicted
+++ resolved
@@ -20,11 +20,8 @@
     unit_test[0],
     unit_test[1],
     dependencies: [
-<<<<<<< HEAD
       kresd_deps,
-=======
       cmocka,
->>>>>>> 9fccba0f
       contrib_dep,
       libknot,
       libkres_dep,
